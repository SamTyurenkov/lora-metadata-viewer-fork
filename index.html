--- conflicted
+++ resolved
@@ -1,2191 +1,2152 @@
-<!DOCTYPE html>
-<html>
-<head>
-  <title>LoRA Metadata Viewer</title>
-  <meta charset="UTF-8">
-  <link id="favicon" rel="icon" type="image/x-icon" href="data:image/png;base64,iVBORw0KGgoAAAANSUhEUgAAABAAAAAQCAYAAAAf8/9hAAAAAXNSR0IArs4c6QAAAARnQU1BAACxjwv8YQUAAAAJcEhZcwAACxMAAAsTAQCanBgAAAL0SURBVDhPtZNfSFNRHMe/2929m9t1Tudymumcc1bWQyZCSpaBCWIqgnspfcmHgh6ioKfsobeEXnpIg+ghAtGyByNB9MF/EJkPKigT1Dmnc+7un/u/u7vd7l0mVERPfeBw+B3O98v5nt85+G88uN2rECbqR/V3JEdzhtZLV9V3my03k7FIQ05untnqdiRoktyNBgPT5lJzwaJ9k3P43KMvht+sHUl+MaBXB8feIZls94cCoBUqYUkCnU4Lf8AHVZYKm24n9mN+2+Sn91feLn1ziKJjg8WXH57p9UWP1CkJVCoVJIQMiXAUnlQMNAgsWVfgCoew6Xcir8rwWl9W+rSzvcMhFcVjT55fK9bk35OlgUgsBgkvQYJN4MDDgEzxkKR56DUFMOYVgoiSKCmv6KWVygZRK73V0XOhrNA0mEVQSsa9j9XADoJeH0KMD242iHSSBZ9MQSGXY2F9BzYmjnAwDp/Pny0aECvW5cid613VlEJ2/quPwQGnhffAhiAbwqzXhi2vE+W5BciSkSAVJAiTHgZzETguaQyHwxOEYML21LfUqIz05ZLyk5BSOpiaz+LExQq49hRCJDXOaeWg0lKw8jQK68woNZxCpblSR1Ikm7kDz+HheiKSRFFuFmrrteCRgpySo7HBjGqDGjkyJXYDXtB1Z6DWqCGTyZCdTUOr1RoyBmtu+yTHcLblhS24QuFMXjYhZE/7QdAhMFE/FPUmGKoqYSwrE1qrQ5LjIETwiBEwtfwlVJpfvEWZCtqKTUYqX9ggtlKZp0UoGkE6m0RlXS3A87BardBoNLDb7Z6+vr6Hov6Ymbm5zxsbG/zU1JRvz7kX5ziOPwwc8rF4nHe5XNz4+Pj8xMTELsuy/MfR0QFRk4nwk/nZ+QGGYfxDQ0P3b7S2dm5vb8fUOWo4dnacnZ2WtpaWliaeT8/GhLciJaTkkewPzMIQPxIGB189Fo7Kz8xMLwplJm6XxXJ6eGR4pL//WZNY/xOLxdLY3d1dc1T+BvAd/0w7pD7OdiEAAAAASUVORK5CYII=">
-  <style>
-    :root { --link:#4dabf7; --error:#dc3545; --databg:#f1f0e4; --datatxt:#c1c5c1; --string:#64ad15; --key:#8563c1; --number:#ff9e64; --boolean:#61aeee; --null:#e06c75;}
-    :root { --bg:#F4F4F4; --vltheme:#3e3a3e; --ltheme:#dddbd6; --theme:#e2dfd8; --dtheme:#ebe8e1; --vdtheme:#f1f0e4; }
-    .dark-theme { --bg:#121212; --vltheme:#c1c5c1; --ltheme:#2C2E33; --theme:#373A40; --dtheme:#25262b; --vdtheme:#1A1B26; --databg:#1A1B26; --string:#9ece6a; --key:#bb9af7;}
-    body { font-family: Arial, sans-serif; background-color:var(--bg); color: var(--vltheme); margin:0; }
-    .body-content { margin:10px; }
-    .collapsible { cursor: pointer; user-select: none; margin-bottom: 5px; }
-    .collapsible:hover { background-color: var(--vdtheme); border-radius: 10px; }
-    .collapsible::before { content: "▼ "; display: inline-block; width: 1em; }
-    .collapsible.active::before { content: "▲ "; }
-    .content { display: none; padding: 5px; position: relative; }
-    .copy-btn { position: absolute; right: 0.5em; background-color: transparent; border: none; color: grey; }
-    .copy-btn:hover { background-color: grey; color: white; border-radius: 5px; }
-    .note { font-size: 0.7em; font-style: italic; }
-    .header, #settings-btn { margin:20px; font-size: 2em; font-weight: bold; }
-    .footer { margin:10px; text-align: center; font-size: 0.9em; }
-    #notificationPanel, #editorNotificationPanel, .error { text-align: center; color:var(--error); font-weight: bold; }
-    #settings-btn { position: absolute; top: 0; right: 0; }
-    #settings-btn.collapsible::before, #settings-btn.collapsible.active::before { content: none; }
-    a { color: var(--link); font-weight: bold; text-decoration: none; }
-    input, textarea, select { font-family: monospace; color: var(--vltheme); background-color: var(--ltheme); border-radius: 10px;  }
-    input { padding:5px; }
-    textarea { width: 100%; }
-    select { font-size: 1.3em; padding: 5px;}
-    hr { border: none; border-bottom: 1px solid var(--theme); }
-    input[type=checkbox] { margin: 10px;}
-    pre { margin: 0; }
-    .json-data { overflow: overlay; background:var(--databg); color:var(--datatxt); padding: 10px; border-radius: 10px; }
-    .editor-header { text-align: center; margin: 10px; }
-    .editor-header button, .settings-button, .custom-file-upload { font-size: 1.1em; color: var(--vltheme); background-color: var(--ltheme); border: none; border-radius: 10px; padding:8px; }
-    .editor-header button:hover, .settings-button:hover, .custom-file-upload:hover { background-color: var(--theme); }
-    .custom-file-upload > input { display: none; }
-    .svg-icon { width: 1em; height: 1em;}
-    .svg-icon-lg { width: 3em; height: 3em;}
-    .svg-icon path, .svg-icon polygon, .svg-icon rect { fill: var(--vltheme); }
-    .svg-icon circle { stroke: var(--vltheme); stroke-width: 1; }
-    .flex-container { display: flex; }
-    .string { color:var(--string); }
-    .key { color:var(--key); }
-    .summary-table td .string { color: var(--vltheme); }
-    .summary-table td { border-bottom: 1px solid var(--theme); width: 100%; padding:4px; }
-    .summary-table tr td:first-child { font-weight: bold; width: auto; white-space: nowrap; padding-right: 20px; }
-    .summary-table select { font-size: 1em;}
-    .summary-table input[type=text] { width: 100%; width: -moz-available; width: -webkit-fill-available; }
-    .summary-table input[type=number] { max-width: 60px;}
-    .panel-option { font-size: 0.8em; }
-    .number { color:var(--number); }
-    .boolean { color:var(--boolean); }
-    .null { color:var(--null); }
-    .editable-list, .editable-list input, .editable-list textarea { vertical-align: top; width: 100%; width: -moz-available; width: -webkit-fill-available;}
-    .editable-list td { padding: 5px;  }
-    .editable-list th { text-align: left; }
-    .pillbox { display: inline-block; border: 1px solid #ccc; border-radius: 20px; padding: 4px 6px; margin: 5px; }
-    .pillbox span { background-color: var(--theme); border-radius: 10px; padding: 2px 4px; margin: 2px; }
-    .section-header { font-size: 1.2em; font-weight: bold;}
-    .notes { font-style: italic; font-size: 0.8em; }
-    .summary-grid { display: flex; flex-wrap: wrap; font-size: 20px; color: var(--datatxt);} 
-    .summary-grid > div { border: 1px solid var(--dtheme); background-color: var(--databg); align-self: flex-start; border-radius: 12px; margin: 5px; padding:5px; } 
-    .summary-grid > div > div:first-child { color: var(--string); font-size: 16px;} 
-    .tabcontent { display: none; border:1px solid var(--theme); border-radius: 0 20px 20px 20px; padding: 10px; margin-bottom: 10px; }
-    .tablinks { font-size: 1em; color: var(--vltheme); background-color: var(--ltheme); cursor: pointer; padding: 10px 20px; margin: 0; border:none; border-radius: 12px 12px 0 0; }
-    .tablinks.active { background-color: var(--vltheme); color: var(--theme); }
-    .tooltip { position:absolute; background-color: black; color: white; padding: 5px; border-radius: 3px; z-index: 1000; }
-    .copyable-item { cursor: pointer; background-color: var(--ltheme); font-weight: normal; border-radius: 8px; padding: 3px; }
-    .copyable-item:hover { background-color: var(--theme); }
-    #loading { display: none; position: fixed; left: 50%; top: 50%; transform: translate(-50%, -50%); font-size: 1.5rem; color: #ffffff; background: rgba(0, 0, 0, 0.7); padding: 20px; border-radius: 10px; z-index: 1000; min-width: 300px; text-align: center; }
-    #loading .spinner { margin: 10px auto; border: 4px solid rgba(255, 255, 255, 0.3); border-radius: 50%; border-top: 4px solid #ffffff; width: 30px; height: 30px; animation: spin 1s linear infinite; }
-    @keyframes spin { 0% { transform: rotate(0deg); } 100% { transform: rotate(360deg); } }
-    .progress-container { width: 100%; height: 30px; background-color: #f3f3f3; border: 1px solid #ccc; border-radius: 5px; position: relative; margin: 20px 0; text-align: center; }
-    .progress-bar { height: 100%; width: 0;  background-color: #4caf50; border-radius: 5px; position: absolute; top: 0; left: 0;  transition: width 0.2s ease-in-out; }
-    .progress-text { position: absolute; top: 50%; left: 50%; transform: translate(-50%, -50%); font-weight: bold; color: black; z-index: 2; }
-    doro-doro { position: absolute; margin: -15px 0 0 10px; }
-    .files-list { max-height: 400px; overflow-y: auto; border: 1px solid var(--theme); border-radius: 10px; padding: 10px; margin-top: 10px; }
-    .file-item { display: flex; justify-content: space-between; align-items: center; padding: 8px; margin: 2px 0; background-color: var(--ltheme); border-radius: 5px; cursor: pointer; }
-    .file-item:hover { background-color: var(--theme); }
-    .file-item.selected { background-color: var(--link); color: white; }
-    .file-name { font-weight: bold; flex-grow: 1; }
-    .file-size { font-size: 0.8em; color: var(--datatxt); margin-left: 10px; }
-    .file-path { font-size: 0.7em; color: var(--datatxt); font-style: italic; }
-    
-    /* Modal styles */
-    .modal { display: none; position: fixed; z-index: 2000; left: 0; top: 0; width: 100%; height: 100%; background-color: rgba(0,0,0,0.5); }
-    .modal-content { background-color: var(--bg); margin: 5% auto; padding: 20px; border-radius: 10px; width: 80%; max-width: 800px; max-height: 80vh; overflow-y: auto; }
-    .modal-header { display: flex; justify-content: space-between; align-items: center; margin-bottom: 20px; }
-    .modal-title { font-size: 1.5em; font-weight: bold; color: var(--vltheme); }
-    .close { color: var(--vltheme); font-size: 28px; font-weight: bold; cursor: pointer; }
-    .close:hover { color: var(--error); }
-    .modal-body { margin-bottom: 20px; }
-    .modal-footer { display: flex; justify-content: flex-end; gap: 10px; }
-    .modal textarea { width: 100%; height: 400px; font-family: monospace; font-size: 14px; }
-    .modal button { padding: 10px 20px; border: none; border-radius: 5px; cursor: pointer; font-size: 1em; }
-    .modal .btn-primary { background-color: var(--link); color: white; }
-    .modal .btn-primary:hover { background-color: #3d8bf7; }
-    .modal .btn-secondary { background-color: var(--ltheme); color: var(--vltheme); }
-    .modal .btn-secondary:hover { background-color: var(--theme); }
-  </style>
-</head>
-<body class="dark-theme">
-  <div class="header">
-    LoRA Metadata Viewer
-    <doro-doro></doro-doro>
-  </div>
-  <hr/>
-  <span id="settings-btn" class="collapsible boom" data-target="settings-panel">⚙</span>
-
-  <div class="body-content">
-    <div id="settings-panel" class="content">
-      <div class="tab-container">
-          <button class="tablinks" data-target-tab="tab0">General</button>
-          <button class="tablinks" data-target-tab="tab1">Display</button>
-          <button class="tablinks" data-target-tab="tab2">Summary</button>
-          <button class="tablinks" data-target-tab="tab3">Metadata Editor</button>
-          <button class="tablinks" data-target-tab="tab4">Custom Fields</button>
-      
-          <div id="tab0" class="tabcontent">
-            <div><span class="notes">Settings are stored in your browser through the Local Storage API and will persist across sessions. Use this section to either reset, load, or save your current configuration.</span></div>           
-            <button id="clearSettingsBtn" class="settings-button">Restore Default Settings</button>
-            <button id="exportSettingsBtn" class="settings-button">Export Settings</button>
-            <button id="importSettingsBtn" class="settings-button">Import Settings</button>
-            <label class="custom-file-upload"><input type="file" id="importSettingsFile">Choose Import File</label>
-            <span id="importSettingsFileName">No file chosen</span>
-          </div>
-          <div id="tab1" class="tabcontent">
-            <div><input type="checkbox" id="enableSummary" class="settings-field" data-display="summaryPanel" checked><label for="enableSummary">Display Summary</label></div>
-            <div><input type="checkbox" id="enableCivitAiInfo" class="settings-field" data-display="civitAiInfoPanel" checked><label for="enableCivitAiInfo">Display CivitAI Info</label></div>
-            <div><input type="checkbox" id="enableSuggestedPrompt" class="settings-field" data-display="suggestedPromptPanel" checked><label for="enableSuggestedPrompt">Display Suggested Prompt</label></div>
-            <div><input type="checkbox" id="enableTagFrequency" class="settings-field" data-display="tagFrequencyPanel" checked><label for="enableTagFrequency">Display Tag Frequency</label></div>
-            <div><input type="checkbox" id="enableMetadata" class="settings-field" data-display="metadataPanel" checked><label for="enableMetadata">Display Metadata</label></div>
-            <div><input type="checkbox" id="enableMetadataEditor" class="settings-field" data-display="metadataEditorPanel" checked><label for="enableMetadataEditor">Display Metadata Editor</label></div>
-            <div><input type="checkbox" id="darkMode" class="settings-field" onclick="toggleDarkMode()" checked><label for="darkMode">Dark Mode</label></div>   
-          </div>
-          <div id="tab2" class="tabcontent">
-            <div><input type="checkbox" id="showUndefinedSummaryValues" class="settings-field" checked><label class="section-header" for="showUndefinedSummaryValues">Show undefined summary values</label></div>
-            <hr>
-            <div><span class="section-header">Summary Fields</span><br><span class="notes">Specify the name of the fields to be displayed in the summary section, separated by commas. To include fields from the CivitAI metadata, add "civitai." prefix (ie. "civitai.trainedWords"). To include custom fields, add "custom." prefix (ie. "custom.training_time").</span></div>
-            <textarea id="summaryFields" class="settings-field" rows="8" cols="100" spellcheck="false"></textarea>
-            <hr>
-            <div><span class="section-header">Custom Summary Template</span><br><span class="notes">This section defines the template to be used in the custom summary layout in HTML format. The fields to be displayed must be defined within {{}}. ( ie: {{ss_output_name}} ). To include file metadata fields, simply specify the field name. To include fields from the CivitAI metadata, add "civitai." prefix (ie. "civitai.trainedWords"). To include custom fields, add "custom." prefix (ie. "custom.training_time").</span></div>
-            <textarea id="customTemplate" spellcheck="false" class="settings-field" rows="60" cols="100">
-              <style>
-                .tile { display: flex; flex-direction: column; margin: 10px; overflow-wrap: anywhere; } 
-                .tile > div > div:first-child { border-bottom: 1px solid var(--vltheme); font-size: 0.8em; width: fit-content; } 
-                .tile > div { padding: 5px; }
-                .tile > div:first-child { border-bottom: 1px solid var(--vltheme); font-size: 1em; width: 100%; padding: 0; margin-bottom: 10px; } 
-                .break { flex-basis: 100%; height: 0;}
-                .prompt { font-size: 0.7em; }
-              </style>
-              <div class="custom-grid" style="display: flex; font-size: 20px;">
-                <div class="tile" style="max-width: 320px; min-width: 320px;">
-                  <div>Model</div>
-                  <div>{{custom.civitai_link}}</div>
-                  <div style="font-size: 0.8em;">{{custom.civitai_name?}}</div>
-                  <div class="null">{{custom.preview}}</div>
-                  <div style="max-height: 42px;">
-                    <div>Creator</div>
-                    <div>{{custom.creator}}</div>
-                  </div>
-                  <div>
-                    <div>AutoV2</div>
-                    <div>{{custom.autov2}}</div>
-                  </div>
-                  <div>
-                    <div>AutoV3</div>
-                    <div>{{custom.autov3}}</div>
-                  </div>
-                  <div>
-                    <div>Base Model</div>
-                    <div>{{custom.base_model_url}}</div>
-                  </div>
-                  <div>
-                    <div>VAE</div>
-                    <div>{{custom.vae_url}}</div>
-                  </div>
-                </div>
-                <div class="custom-grid" style="display: flex; flex-wrap: wrap;">
-                  <div class="tile">
-                    <div>General</div>
-                    <div>
-                      <div>Batch</div>
-                      <div>{{custom.batch_size}}</div>
-                    </div>
-                    <div>
-                      <div>Gradient Acc. Steps</div>
-                      <div>{{custom.gradient_accumulation}}</div>
-                    </div>
-                    <div>
-                      <div>Resolution</div>
-                      <div>{{custom.resolution}}</div>
-                    </div>
-                    <div>
-                      <div>Clip Skip</div>
-                      <div>{{ss_clip_skip}}</div>
-                    </div>
-                    <div>
-                      <div>Epoch</div>
-                      <div>{{ss_epoch}} of {{ss_num_epochs}}</div>
-                    </div>
-                    <div>
-                      <div>Steps</div>
-                      <div>{{ss_steps}} of {{ss_max_train_steps}}</div>
-                    </div>
-                  </div>
-                  <div class="tile">
-                    <div>Network</div>
-                    <div>
-                      <div>Module</div>
-                      <div>{{ss_network_module}}</div>
-                    </div>
-                    <div>
-                      <div>Algorithm</div>
-                      <div>{{custom.algo_dora}}</div>
-                    </div>
-                    <div>
-                      <div>Dim / Alpha</div>
-                      <div class="number">{{ss_network_dim}} / {{ss_network_alpha}}</div>
-                    </div>
-                    <div>
-                      <div>Conv Dim / Alpha</div>
-                      <div class="number">{{custom.conv_dim}} / {{custom.conv_alpha}}</div>
-                    </div>
-                    <div>
-                      <div>Network Dropout</div>
-                      <div>{{ss_network_dropout}}</div>
-                    </div>
-                    <div>
-                      <div>IP Noise Gamma</div>
-                      <div>{{ss_ip_noise_gamma}}</div>
-                    </div>
-                  </div>
-                  <div class="tile">
-                    <div>Optimizer</div>
-                    <div>
-                      <div>Type</div>
-                      <div>{{custom.optimizer}}</div>
-                    </div>
-                    <div>
-                      <div>Scheduler</div>
-                      <div>{{ss_lr_scheduler}}</div>
-                    </div>
-                    <div>
-                      <div>Learning Rates</div>
-                      <div>LR: {{ss_learning_rate}}</div>
-                      <div>TE: {{ss_text_encoder_lr}}</div>
-                      <div>UNET: {{ss_unet_lr}}</div>
-                    </div>
-                    <div>
-                      <div>Optional Args</div>
-                      <div style="font-size: 12px;">{{custom.optimizer_args}}</div>
-                    </div>
-                    <div>
-                      <div>SNR</div>
-                      <div>{{ss_min_snr_gamma}}</div>
-                    </div>
-                    <div>
-                      <div>Warmup Steps</div>
-                      <div>{{ss_lr_warmup_steps}}</div>
-                    </div>
-                  </div>
-                  <div class="tile">
-                    <div>Noise Offset</div>
-                    <div>
-                      <div>Noise Offset</div>
-                      <div>{{ss_noise_offset}}</div>
-                    </div>
-                    <div>
-                      <div>Pyramid Noise Iterations</div>
-                      <div>{{ss_multires_noise_iterations}}</div>
-                    </div>
-                    <div>
-                      <div>Discount</div>
-                      <div>{{ss_multires_noise_discount}}</div>
-                    </div>
-                  </div>
-                  <div class="tile">
-                    <div>Training Info</div>
-                    <div>
-                      <div>Train Date</div>
-                      <div>{{custom.training_date}}</div>
-                    </div>
-                    <div>
-                      <div>Train Time</div>
-                      <div>{{custom.training_time}}</div>
-                    </div>
-                    <div>
-                      <div>Total Images</div>
-                      <div>{{custom.training_images}}</div>
-                    </div>
-                    <div>
-                      <div>Dataset</div>
-                      <div style="font-size: 12px;">{{ss_dataset_dirs}}</div>
-                    </div>
-                  </div>
-                  <div class="break"></div>
-                  <div class="tile">
-                    <div>Suggested Prompt</div>
-                    <div id="dashboardSuggestedPrompt" class="prompt">{{custom.suggested_prompt?}}</div>
-                  </div>
-                  <div class="break"></div>
-                  <div class="tile">
-                    <div>Trigger Words (CivitAI)</div>
-                    <div id="triggerWordsPrompt" class="prompt">{{civitai.trainedWords?}}</div>
-                  </div>
-                  <div class="break"></div>
-                  <div class="tile" style="max-width: 100%;">
-                    <div>Description (CivitAI)</div>
-                    <div id="civitaiDescription" style="max-height: 300px; overflow-y: auto; font-size: 0.9em; line-height: 1.4;">{{custom.civitai_description?}}</div>
-                  </div>
-                </div>
-              </div>
-              
-            </textarea>
-          </div>
-          <div id="tab4" class="tabcontent">
-            <div><span class="section-header">Custom Fields</span><br><span class="notes">This section defines the list of custom fields that may be displayed in the summary section. Calculations are defined as javascript expressions. Data from the following are available for calculations: Safetensors File metadata (fileMetadata), CivitAI resource info (civitaiMetadata), and previously defined custom fields (customMetadata). Keep in mind that custom fields are created in the same order they are defined in the list, meaning you may use a custom field in a calculation only if it was defined in a previous row.</span></div>
-            <table class="editable-list">
-              <thead>
-                <tr>
-                  <th>Name</th>
-                  <th>Calculation</th>
-                  <th>&nbsp;</th>
-                </tr>
-              </thead>
-              <tbody id="editableList" data-list-template="listItemTemplate"></tbody>
-              <template id="listItemTemplate">
-                <tr class="list-item">
-                  <td><input name="label" type="text" class="label-input" placeholder="Enter label" spellcheck="false" value="{{label}}"></td>
-                  <td><textarea name="calc" class="calculation-input" rows="3" cols="100" placeholder="Enter calculation" spellcheck="false" >{{calc}}</textarea></td>
-                  <td><button class="settings-button" onclick="removeListItem(this)">X</button></td>
-                </tr>
-              </template>
-            </table>
-            <button class="settings-button" onclick="addListItem('editableList','listItemTemplate')">Add Custom Field</button>
-            <button class="settings-button" onclick="document.getElementById('customFields').dispatchEvent(new Event('input', { bubbles: true, cancelable: true }))">Save Custom Field Changes</button>
-            <textarea id="customFields" class="settings-field" style="display: none;" rows="12" spellcheck="false" data-editable-list="editableList"></textarea>      
-          </div>
-      </div>
-    </div>
-
-    <!-- Server Files Panel -->
-    <div id="serverFilesPanel">
-      <h3 class="collapsible expanded" data-target="server-files-content">Available Files</h3>
-      <div id="server-files-content" class="content">
-        <div class="panel-option">
-          <button id="refreshFilesBtn" class="settings-button">Refresh File List</button>
-          <span id="serverInfo" class="notes"></span>
-        </div>
-        <div class="notes" style="margin: 10px 0; padding: 8px; background-color: var(--vdtheme); border-radius: 5px;">
-          ⚡ <strong>Fast Loading:</strong> Metadata is extracted on the server for .safetensors files, avoiding large downloads. Only metadata is transferred, making loading much faster!
-        </div>
-        <div class="panel-option" style="margin: 10px 0;">
-          <input type="text" id="fileSearchInput" placeholder="🔍 Search files by name... (Ctrl+F)" style="width: 100%; padding: 8px; margin-bottom: 5px; border: 1px solid var(--theme);">
-          <div style="display: flex; justify-content: space-between; align-items: center;">
-            <span id="fileSearchStats" class="notes"></span>
-            <button id="clearSearchBtn" class="settings-button" style="font-size: 0.9em; padding: 4px 8px; display: none;" title="Clear search (Esc)">✖ Clear</button>
-          </div>
-        </div>
-        <div id="filesList" class="files-list"></div>
-      </div>
-    </div>
-
-    <div id="notificationPanel"></div>
-
-    <div id="summaryPanel">
-      <h3 class="collapsible expanded">Summary</h3>
-      <div class="content">
-        <div class="panel-option">
-          <label class="section-header" for="summaryFormat">Layout: </label>
-          <select id="summaryFormat" class="settings-field" data-select-toggle>
-            <option value="json">JSON</option>
-            <option value="table">Table</option>
-            <!-- <option value="grid">Grid</option> -->
-            <option value="custom" selected>Dashboard</option>
-          </select>
-        </div>
-        <div id="summaryJson" data-toggle-target="summaryFormat" data-toggle-value="json">
-          <button class="copy-btn" onclick="copyToClipboard('summary',event)">Copy to clipboard</button>
-          <pre id="summary" class="json-data"></pre>
-        </div>
-        <div id="summaryTable" data-toggle-target="summaryFormat" data-toggle-value="table" class="summary-table"></div>
-        <div id="summaryGrid" data-toggle-target="summaryFormat" data-toggle-value="grid"></div>
-        <div id="summaryCustom" data-toggle-target="summaryFormat" data-toggle-value="custom"></div>
-        <hr>
-      </div>
-      <template id="summaryGridTemplate">
-        <div>
-          <div>{{key}}</div>
-          <div>{{value}}</div>
-        </div>
-      </template>
-    </div>
-
-    <div id="suggestedPromptPanel">
-      <h3 class="collapsible" data-target="suggested-prompt-content">Suggested Prompt</h3>
-      <div id="suggested-prompt-content" class="content">
-        <div id="tag-filter-btn" class="collapsible" data-target="suggested-prompt-settings">⚙</div>
-        <div id="suggested-prompt-settings" >
-          <table class="summary-table">
-            <tr>
-              <td><label for="suggestedPromptCount"><span >Show top N tags</span></label> <span id="suggestedPromptFilterVld" class="error"></span></td>
-              <td colspan="2"><input type="number" id="suggestedPromptCount" class="settings-field"><span class="note"></span></td>
-            </tr>
-            <tr>
-              <td><label for="suggestedPromptFilter"><span>Include Filter</span></label></td>
-              <td>
-                <input type="text" id="suggestedPromptFilter" class="settings-field">
-              </td>
-              <td>
-                <select id="suggestedPromptFilterMethod" class="settings-field">
-                  <option selected>None/Disable</option>
-                  <option value="partial">Partial Match (comma delimited)</option>
-                  <option value="exact">Exact Match (comma delimited)</option>
-                  <option value="regex">Regular Expression</option>
-                </select>
-              </td>
-            </tr>
-            <tr>
-              <td><label for="suggestedPromptExcludeFilter"><span >Exclude Filter</span></label> <span id="suggestedPromptExcludeFilterVld" class="error"></span></td>
-              <td>
-                <input type="text" id="suggestedPromptExcludeFilter" class="settings-field">
-              </td>
-              <td>
-                <select id="suggestedPromptExcludeFilterMethod" class="settings-field">
-                  <option>None/Disable</option>
-                  <option value="partial">Partial Match (comma delimited)</option>
-                  <option value="exact" selected>Exact Match (comma delimited)</option>
-                  <option value="regex">Regular Expression</option>
-                </select>
-              </td>
-            </tr>
-            <tr>
-              <td colspan="3"><input type="checkbox" id="suggestedPromptByFolder" class="settings-field"><label for="suggestedPromptByFolder">Show prompt by folder</label></td>
-            </tr>
-          </table>
-        </div>
-        <div id="suggestedPromptDetails"></div>
-      </div>
-    </div>
-
-    <div id="tagFrequencyPanel" >
-      <h3 class="collapsible" data-target="tag-frequency-content">Tag Frequency</h3>
-      <div id="tag-frequency-content" class="content">
-        <div id="tag-filter-btn" class="collapsible" data-target="tag-frequency-settings">⚙</div>
-        <div id="tag-frequency-settings" >
-          <table class="summary-table">
-            <tr>
-              <td><label for="tagFrequencyCount"><span >Show top N tags</span></label> <span id="tagFrequencyFilterVld" class="error"></span></td>
-              <td colspan="2"><input type="number" id="tagFrequencyCount" class="settings-field"><span class="note"></span></td>
-            </tr>
-            <tr>
-              <td><label for="tagFrequencyFilter"><span>Include Filter</span></label></td>
-              <td>
-                <input type="text" id="tagFrequencyFilter" class="settings-field">
-              </td>
-              <td>
-                <select id="tagFrequencyFilterMethod" class="settings-field">
-                  <option selected>None/Disable</option>
-                  <option value="partial">Partial Match (comma delimited)</option>
-                  <option value="exact">Exact Match (comma delimited)</option>
-                  <option value="regex">Regular Expression</option>
-                </select>
-              </td>
-            </tr>
-            <tr>
-              <td><label for="tagExcludeFilter"><span >Exclude Filter</span></label> <span id="tagExcludeFilterVld" class="error"></span></td>
-              <td>
-                <input type="text" id="tagExcludeFilter" class="settings-field">
-              </td>
-              <td>
-                <select id="tagExcludeFilterMethod" class="settings-field">
-                  <option selected>None/Disable</option>
-                  <option value="partial">Partial Match (comma delimited)</option>
-                  <option value="exact">Exact Match (comma delimited)</option>
-                  <option value="regex">Regular Expression</option>
-                </select>
-              </td>
-            </tr>
-            <tr>
-              <td colspan="3"><input type="checkbox" id="tagByFolder" class="settings-field"><label for="tagByFolder">Show tags by folder</label></td>
-            </tr>
-          </table>
-        </div>
-        <button class="copy-btn" onclick="copyToClipboard('keywordDetails',event)">Copy to clipboard</button>
-        <pre id="keywordDetails" class="json-data"></pre>
-      </div>
-    </div>
-
-    <div id="civitAiInfoPanel">
-      <h3 class="collapsible">CivitAI Info</h3>
-      <div class="content summary-table">
-        <table>
-          <tr><td>Model URL:</td><td><a id="modelUrl" target='_blank' href="#"></a></td></tr>
-          <tr><td>Resource Info:</td><td><a id="resourceUrl" target='_blank' href="#"></a></td></tr>
-          <tr><td>Preview:</td><td><div id='previewContainer' style='max-width: 100%; overflow: hidden;'></div></td></tr>
-        </table>
-        <div><pre id="civitaiDisplay" class="json-data"></div>
-      </div>
-    </div>
-
-    <div id="metadataPanel">
-      <h3 class="collapsible">Metadata</h3>
-      <div class="content">
-        <button class="copy-btn" onclick="copyToClipboard('metadataDisplay',event)">Copy to clipboard</button>
-        <button class="copy-btn" onclick="openEditModal()" style="right: 80px;">Edit JSON</button>
-        <pre id="metadataDisplay" class="json-data"></pre>
-      </div>
-    </div>
-
-    <div id="metadataEditorPanel">
-      <h3 class="collapsible">Metadata Editor</h3>
-      <div class="content">
-        <div id="editorHeader" class="editor-header">
-          <button onclick="saveMetadataFromEditor()">Save Changes</button>
-        </div>
-        <div id="editorNotificationPanel"></div>
-        <textarea id="metadataEditor" spellcheck="false" rows="100" cols="100"></textarea>
-      </div>
-    </div>
-  </div>
-
-  <hr/>
-  <div class="footer">
-    LoRA Metadata Viewer v1.6 |
-    <a href="https://github.com/Xypher7/lora-metadata-viewer" target='_blank'>GitHub</a> |
-    <a href="https://civitai.com/models/249721" target='_blank'>CivitAI</a>
-  </div>
-
-  <!-- Edit Metadata Modal -->
-  <div id="editModal" class="modal">
-    <div class="modal-content">
-      <div class="modal-header">
-        <h2 class="modal-title">Edit Metadata JSON</h2>
-        <span class="close" onclick="closeEditModal()">&times;</span>
-      </div>
-      <div class="modal-body">
-        <textarea id="editMetadataTextarea" placeholder="Enter JSON metadata here..."></textarea>
-      </div>
-      <div class="modal-footer">
-        <button class="btn-secondary" onclick="closeEditModal()">Cancel</button>
-        <button class="btn-primary" onclick="saveMetadata()">Save Changes</button>
-      </div>
-    </div>
-  </div>
-
-  <!-- Loading Animation Div -->
-  <div id="loading">
-    <div class="loading-message"></div>
-    <div class="spinner"></div>
-    <div class="progress-container">
-      <div class="progress-bar"></div>
-      <div class="progress-text">0%</div> <!-- Text placed as a sibling to the progress-bar -->
-    </div>
-  </div>
-
-  <script src="https://xypher7.github.io/Doro.js/doro.js"></script>
-  <script src="https://cdn.jsdelivr.net/npm/hash-wasm@4/dist/sha256.umd.min.js"></script>
-  <script>
-    //#region Gobal Variables
-    let safetensorsFile;
-    let fileMetadata = {};
-    let civitaiMetadata = {};
-    let customMetadata = {};
-    let basemodelMetadata = {};
-    let vaeMetadata = {};
-
-    const defaults = {};
-    defaults.summaryFields = "ss_output_name,ss_sd_model_name,ss_network_module,custom.batch_size,ss_gradient_accumulation_steps,custom.resolution,ss_optimizer,ss_lr_scheduler,ss_network_module,ss_clip_skip,ss_network_dim,ss_network_alpha,ss_network_args,ss_epoch,ss_num_epochs,ss_steps,ss_max_train_steps,ss_learning_rate,ss_text_encoder_lr,ss_unet_lr,ss_noise_offset,ss_adaptive_noise_scale,ss_min_snr_gamma,sshs_model_hash,custom.training_time,custom.training_start_time,custom.training_end_time,custom.lora_hash,custom.lora_hash_type,custom.civitai_url,ss_dataset_dirs,civitai.trainedWords";
-    defaults.suggestedPromptCount = 10;
-    defaults.suggestedPromptExcludeFilter = "1girl,1boy,background,standing,portrait,cowboy shot,upper body,looking at viewer,solo,smile,open mouth,closed mouth,blush,nude,nipples,anime,male focus";
-    defaults.suggestedPromptExcludeFilterMethod = 'partial';
-    defaults.suggestedPromptByFolder = "true";
-    
-    // Helper functions for preview generation (defined early so they can be used in customFields)
-    function isVideoUrl(url) {
-      if (!url) return false;
-      const videoExtensions = ['.mp4', '.webm', '.ogg', '.mov', '.avi', '.mkv'];
-      const lowerUrl = url.toLowerCase();
-      return videoExtensions.some(ext => lowerUrl.includes(ext));
-    }
-    
-    function createPreviewElement(url, civitaiUrl = null) {
-      console.log('createPreviewElement called with url:', url);
-      if (!url) return '';
-      
-      const isVideo = isVideoUrl(url);
-      console.log('isVideo:', isVideo);
-      const mediaStyle = 'max-width: 100%; display: block; height: auto;';
-      const linkStyle = 'display: inline-block; max-width: 100%;';
-      
-      if (isVideo) {
-        const videoHtml = `<video controls autoplay loop muted style="${mediaStyle}"><source src="${url}" type="video/mp4">Your browser does not support the video tag.</video>`;
-        return civitaiUrl ? `<a target='_blank' href='${civitaiUrl}' style='${linkStyle}'>${videoHtml}</a>` : videoHtml;
-      } else {
-        const imgHtml = `<img src='${url}' style='${mediaStyle}'>`;
-        return civitaiUrl ? `<a target='_blank' href='${civitaiUrl}' style='${linkStyle}'>${imgHtml}</a>` : imgHtml;
-      }
-    }
-    
-    defaults.customFields = [
-      {"label":"training_start_time","calc":"new Date(fileMetadata.ss_training_started_at * 1000)"},
-      {"label":"training_end_time","calc":"new Date(fileMetadata.ss_training_finished_at * 1000)"},
-      {"label":"training_time_ms","calc":"Math.abs(customMetadata.training_end_time.getTime() - customMetadata.training_start_time.getTime())"},
-      {"label":"training_h","calc":"Math.floor(customMetadata.training_time_ms / (1000 * 60 * 60))"},
-      {"label":"training_m","calc":"Math.floor((customMetadata.training_time_ms % (1000 * 60 * 60)) / (1000 * 60))"},
-      {"label":"training_s","calc":"Math.floor((customMetadata.training_time_ms % (1000 * 60)) / 1000)"},
-      {"label":"training_time","calc":"customMetadata.training_time_ms ? `${customMetadata.training_h}h ${customMetadata.training_m}m ${customMetadata.training_s}s` : undefined"},
-      {"label":"batch_size","calc":"fileMetadata.ss_total_batch_size || (fileMetadata.ss_datasets && fileMetadata.ss_datasets[0].batch_size_per_device)"},
-      {"label":"resolution","calc":"fileMetadata['modelspec.resolution'] || fileMetadata.ss_resolution || fileMetadata.ss_datasets[0].resolution.toString()"},
-      {"label":"optimizer","calc":"fileMetadata.ss_optimizer && fileMetadata.ss_optimizer.match(/\\b(\\w+)\\b(?=\\s*\\()|\\b(\\w+)\\b$/)?.[0]"},
-      {"label":"civitai_url","calc":"civitaiMetadata?.modelId ? `https://civitai.com/models/${civitaiMetadata.modelId}?modelVersionId=${civitaiMetadata.id}` : null"},
-      {"label":"civitai_link","calc":"customMetadata.civitai_url ? `<a target='_blank' href='${customMetadata.civitai_url}'>${fileMetadata.ss_output_name || safetensorsFile.name}</a>` : fileMetadata.ss_output_name || safetensorsFile.name"},
-      {"label":"preview","calc":"(civitaiMetadata?.images && civitaiMetadata.images.length > 0 && customMetadata.civitai_url) ? createPreviewElement(civitaiMetadata.images[0].url, customMetadata.civitai_url) : ''"},
-      {"label":"base_model_hash","calc":"(fileMetadata.ss_new_sd_model_hash || fileMetadata.ss_sd_model_hash).substring(0,10)"},
-      {"label":"base_model_url","calc":"basemodelMetadata?.modelId ? `<a target='_blank' href='https://civitai.com/models/${basemodelMetadata.modelId}?modelVersionId=${basemodelMetadata.id}'>${fileMetadata.ss_sd_model_name} (${basemodelMetadata.baseModel || civitaiMetadata.baseModel})</a>` : (fileMetadata.ss_sd_model_name.indexOf('/')>0 ? `<a target='_blank' href='https://huggingface.co/${fileMetadata.ss_sd_model_name}'>${fileMetadata.ss_sd_model_name}</a>` : fileMetadata.ss_sd_model_name)"},
-      {"label":"vae_url","calc":"vaeMetadata?.modelId ? `<a target='_blank' href='https://civitai.com/models/${vaeMetadata.modelId}?modelVersionId=${vaeMetadata.id}'>${fileMetadata.ss_vae_name}</a>` : (fileMetadata.ss_vae_name.indexOf('/')>0 ? `<a target='_blank' href='https://huggingface.co/${fileMetadata.ss_vae_name}'>${fileMetadata.ss_vae_name}</a>` : fileMetadata.ss_vae_name)"},
-      {"label":"conv_dim","calc":"parseInt(fileMetadata.ss_network_args.conv_dim) || undefined"},
-      {"label":"conv_alpha","calc":"parseFloat(fileMetadata.ss_network_args.conv_alpha) || undefined"},
-      {"label":"algo","calc":"fileMetadata.ss_network_args.algo"},
-      {"label":"optional_args","calc":"fileMetadata.ss_optimizer.indexOf('(') > 0 ? fileMetadata.ss_optimizer.slice(fileMetadata.ss_optimizer.indexOf('(')+1,-1) : undefined"},
-      {"label":"optimizer_args","calc":"Object.fromEntries(customMetadata.optional_args.replace('[','(').replace(']',')').match(/(\\w+=[^,()]+|\\w+=\\([^()]*\\))/g).map(item => item.split('=')))"},
-      {"label":"weight_decay","calc":"customMetadata.optimizer_args.weight_decay"},
-      {"label":"betas","calc":"customMetadata.optimizer_args.betas"},
-      {"label":"d_coef","calc":"customMetadata.optimizer_args.d_coef"},
-      {"label":"dora","calc":"fileMetadata.ss_network_args.dora_wd.toLowerCase() === 'true'"},
-      {"label":"algo_dora","calc":"customMetadata.algo && customMetadata.dora ? `${customMetadata.algo} (${customMetadata.dora && 'DoRA'})` : customMetadata.algo || customMetadata.dora"},
-      {"label":"training_images","calc":"Object.values(fileMetadata.ss_dataset_dirs).reduce((sum, obj) => sum + obj.img_count, 0)"},
-      {"label":"training_date","calc":"fileMetadata.ss_training_started_at ? customMetadata.training_start_time.toLocaleDateString('en-US', { month: 'short', day: 'numeric', year: 'numeric' }) : undefined"},
-      {"label":"gradient_accumulation","calc":"fileMetadata.ss_gradient_checkpointing === 'True' ? fileMetadata.ss_gradient_accumulation_steps : undefined"},
-      {"label":"file_hash","calc":"customMetadata?.lora_hash.toUpperCase() + (customMetadata?.lora_hash_type?` (${customMetadata?.lora_hash_type})`:'')"},
-      {"label":"creator","calc":"civitaiMetadata?.model ? `<a href='https://civitai.com/user/${civitaiMetadata?.model?.creator.username}' target='_blank'><span>${civitaiMetadata?.model?.creator.username}</span><img alt='' src='${civitaiMetadata?.model?.creator.image}' style='border-radius: 50%; float:right; width:80px; margin-top:-20px;'></img></a>`: undefined"},
-      {"label":"civitai_name","calc":"customMetadata.civitai_url ? `<a target='_blank' href='${customMetadata.civitai_url}'>${civitaiMetadata?.model?.name}</a>` : undefined"},
-      {"label":"civitai_description","calc":"(civitaiMetadata?.description && civitaiMetadata?.model?.description) ? (civitaiMetadata.description + '<hr style=\"margin: 1em 0; border: 1px solid #ccc;\">' + civitaiMetadata.model.description) : (civitaiMetadata?.model?.description || civitaiMetadata?.description || undefined)"},
-    ];
-    
-    const metadataDisplay = document.getElementById('metadataDisplay');
-    const metadataEditor = document.getElementById('metadataEditor');
-    const metadataEditorSimple = document.getElementById('metadataEditorSimple');
-    const summary = document.getElementById('summary'); 
-    const summaryTable = document.getElementById('summaryTable'); 
-    const summaryGrid = document.getElementById('summaryGrid'); 
-    const summaryGridTemplate = document.getElementById('summaryGridTemplate'); 
-    const summaryCustom = document.getElementById('summaryCustom'); 
-    const modelUrl = document.getElementById('modelUrl');
-    const resourceUrl = document.getElementById('resourceUrl');
-    const civitaiDisplay = document.getElementById('civitaiDisplay');
-    const previewContainer = document.getElementById('previewContainer');
-    const keywordDetails = document.getElementById('keywordDetails');
-    const suggestedPromptDetails = document.getElementById('suggestedPromptDetails');
-    const notificationPanel = document.getElementById('notificationPanel');
-    const editorNotificationPanel = document.getElementById('editorNotificationPanel');
-    const editorHeader = document.getElementById('editorHeader');
-    
-    const summaryFields = document.getElementById('summaryFields');
-    const showUndefinedSummaryValues = document.getElementById('showUndefinedSummaryValues');
-    const customFields = document.getElementById('customFields');
-    const customTemplate = document.getElementById('customTemplate');
-    const enableSummary = document.getElementById('enableSummary');
-    const enableCivitAiInfo = document.getElementById('enableCivitAiInfo');
-    const enableTagFrequency = document.getElementById('enableTagFrequency');
-    const enableSuggestedPrompt = document.getElementById('enableSuggestedPrompt');
-    const tagFrequencyCount = document.getElementById('tagFrequencyCount');
-    const tagFrequencyFilter = document.getElementById('tagFrequencyFilter');
-    const tagFrequencyFilterVld = document.getElementById('tagFrequencyFilterVld');
-    const tagFrequencyFilterMethod = document.getElementById('tagFrequencyFilterMethod');
-    const tagByFolder = document.getElementById('tagByFolder');
-    const tagExcludeFilter = document.getElementById('tagExcludeFilter');
-    const tagExcludeFilterMethod = document.getElementById('tagExcludeFilterMethod');
-    const tagExcludeFilterVld = document.getElementById('tagExcludeFilterVld');
-    const suggestedPromptCount = document.getElementById('suggestedPromptCount');
-    const suggestedPromptFilter = document.getElementById('suggestedPromptFilter');
-    const suggestedPromptFilterVld = document.getElementById('suggestedPromptFilterVld');
-    const suggestedPromptFilterMethod = document.getElementById('suggestedPromptFilterMethod');
-    const suggestedPromptByFolder = document.getElementById('suggestedPromptByFolder');
-    const suggestedPromptExcludeFilter = document.getElementById('suggestedPromptExcludeFilter');
-    const suggestedPromptExcludeFilterMethod = document.getElementById('suggestedPromptExcludeFilterMethod');
-    const suggestedPromptExcludeFilterVld = document.getElementById('suggestedPromptExcludeFilterVld');
-
-    const pillboxTemplate = document.getElementById('pillboxTemplate');
-    const enableMetadata = document.getElementById('enableMetadata');
-    const enableMetadataEditor = document.getElementById('enableMetadataEditor');
-    const darkMode = document.getElementById('darkMode');
-    const clearSettingsBtn = document.getElementById('clearSettingsBtn');
-    const exportSettingsBtn = document.getElementById('exportSettingsBtn');
-    const importSettingsBtn = document.getElementById('importSettingsBtn');
-    const importSettingsFile = document.getElementById('importSettingsFile');
-    const importSettingsFileName = document.getElementById('importSettingsFileName');
-
-    const loading = document.getElementById('loading');
-    const loadingMessage = document.querySelector('.loading-message');
-    const progressBar = document.querySelector('.progress-bar');
-    const progressText = document.querySelector('.progress-text');
-    
-    // Server-related elements
-    const serverFilesPanel = document.getElementById('serverFilesPanel');
-    const filesList = document.getElementById('filesList');
-    const refreshFilesBtn = document.getElementById('refreshFilesBtn');
-    const serverInfo = document.getElementById('serverInfo');
-    const fileSearchInput = document.getElementById('fileSearchInput');
-    const fileSearchStats = document.getElementById('fileSearchStats');
-    const clearSearchBtn = document.getElementById('clearSearchBtn');
-    
-    // Server state
-    let serverFiles = [];
-    let filteredFiles = [];
-    let selectedFileItem = null;
-    let isServerMode = false;
-    //#endregion Global Variables
-    //#region Initialization 
-    init();
-
-    function init(){   
-      initSelectToggle();
-      initSettingsStorage();
-      initCollapsible();
-      initTabs();
-      initServerMode();
-      [tagFrequencyCount, tagFrequencyFilter, tagExcludeFilter, tagExcludeFilterMethod, tagFrequencyFilterMethod].forEach(e=>{ e.addEventListener('change', updateTagFrequency); });
-      tagByFolder.addEventListener('click', updateTagFrequency);
-      [suggestedPromptCount, suggestedPromptFilter, suggestedPromptExcludeFilter, suggestedPromptExcludeFilterMethod, suggestedPromptFilterMethod].forEach(e=>{ e.addEventListener('change', ()=>{updateTagFrequency(null,true);}); });
-      suggestedPromptByFolder.addEventListener('click', ()=>{updateTagFrequency(null,true);});
-      if(window.matchMedia && !window.matchMedia('(prefers-color-scheme: dark)').matches) darkMode.checked = !darkMode.checked;
-    }
-
-    function initSelectToggle() {
-      document.querySelectorAll('select[data-select-toggle]').forEach(select => {
-          select.addEventListener('change', () => {
-              document.querySelectorAll(`[data-toggle-target="${select.id}"]`).forEach(element => {
-                  element.style.display = select.value === element.getAttribute('data-toggle-value') ? 'block' : 'none';
-              });
-          });
-          select.dispatchEvent(new Event('change', { bubbles: true, cancelable: true }));    
-      });
-    }
-
-    function initCollapsible(){
-      document.querySelectorAll('.collapsible').forEach((collapsible, i) => {
-        collapsible.addEventListener('click', function () {
-          this.classList.toggle('active');
-          const targetSelector = this.getAttribute('data-target');
-          const content = !targetSelector ? this.nextElementSibling : document.getElementById(targetSelector);
-          if (content.style.display === 'block') {
-            content.style.display = 'none';
-          } else {
-            content.style.display = 'block';
-          }
-        });
-        const targetSelector = collapsible.getAttribute('data-target');
-        if(!!targetSelector) {
-          const content = document.getElementById(targetSelector);
-          content.classList.add('content');
-        }
-        if (collapsible.classList.contains('expanded')) collapsible.click();
-      });
-
-      const toggleDisplay = e => {      
-        const targetId = e.getAttribute('data-display');
-        const targetElement = document.getElementById(targetId);
-        if (targetElement) {
-          targetElement.style.display = e.checked ? 'block' : 'none';
-        }
-      };
-
-      // Panel display toggle
-      document.querySelectorAll('input[type="checkbox"][data-display]').forEach(function(checkbox) {
-        checkbox.addEventListener('click', function() { toggleDisplay(this); });
-        window.addEventListener('load', ()=>{ toggleDisplay(checkbox); });
-      });
-    }
-
-    function initTabs(){
-      document.querySelectorAll(".tab-container").forEach(container => {
-          const tablinks = container.querySelectorAll("[data-target-tab]");
-          tablinks.forEach(button => { // Loop through each tab button and add a click event listener
-              button.addEventListener("click", () => {
-                  container.querySelectorAll(".tabcontent").forEach(tab => { tab.style.display = "none"; }); // Hide all tab content within this tab container
-                  tablinks.forEach(tab => { tab.classList.remove("active"); }); // Remove "active" class from all tab buttons within this tab container
-                  const targetTabId = button.getAttribute("data-target-tab");
-                  container.querySelector("#"+targetTabId).style.display = "block"; // Show the selected tab content within this tab container
-                  button.classList.add("active"); // Add "active" class to the clicked tab button within this tab container
-              });
-          });
-          // Set the default tab to be opened within this tab container
-          container.querySelector(".tabcontent").style.display = "block";
-          container.querySelector("[data-target-tab]").classList.add("active");
-      });
-    }
-
-    function initServerMode() {
-      // Check if we're running in server mode by trying to fetch server info
-      fetch('/api/info')
-        .then(response => response.json())
-        .then(data => {
-          if (data.server_mode) {
-            isServerMode = true;
-            serverInfo.textContent = `Server directory: ${data.files_directory}`;
-            loadServerFiles();
-            serverFilesPanel.style.display = 'block';
-          } else {
-            serverFilesPanel.style.display = 'none';
-          }
-        })
-        .catch(error => {
-          // Not in server mode or server not available
-          serverFilesPanel.style.display = 'none';
-          isServerMode = false;
-        });
-      
-      // Add event listeners for server UI
-      refreshFilesBtn.addEventListener('click', loadServerFiles);
-      fileSearchInput.addEventListener('input', filterFiles);
-      clearSearchBtn.addEventListener('click', clearSearch);
-    }
-
-    async function loadServerFiles() {
-      try {
-        showLoading('Loading file list...');
-        const response = await fetch('/api/files');
-        const data = await response.json();
-        
-        if (response.ok) {
-          serverFiles = data.files;
-          filteredFiles = serverFiles; // Initialize filtered list
-          renderFilesList();
-          updateSearchStats();
-          serverInfo.textContent = `Found ${data.total} files in: ${data.directory}`;
-        } else {
-          serverInfo.textContent = `Error: ${data.error}`;
-          filesList.innerHTML = '<div class="error">Failed to load files</div>';
-        }
-      } catch (error) {
-        serverInfo.textContent = 'Error connecting to server';
-        filesList.innerHTML = '<div class="error">Failed to connect to server</div>';
-      } finally {
-        hideLoading();
-      }
-    }
-
-    function renderFilesList() {
-      if (filteredFiles.length === 0) {
-        if (serverFiles.length === 0) {
-          filesList.innerHTML = '<div class="notes">No compatible files found</div>';
-        } else {
-          filesList.innerHTML = '<div class="notes">No files match your search</div>';
-        }
-        return;
-      }
-
-      const searchTerm = fileSearchInput.value.toLowerCase().trim();
-      
-      const filesHtml = filteredFiles.map(file => {
-        const sizeText = formatFileSize(file.size);
-        const pathText = file.relative_path !== file.name ? file.relative_path : '';
-        
-        // Highlight search matches
-        let displayName = file.name;
-        let displayPath = pathText;
-        
-        if (searchTerm) {
-          const highlightText = (text, term) => {
-            if (!text || !term) return text;
-            const regex = new RegExp(`(${term.replace(/[.*+?^${}()|[\]\\]/g, '\\$&')})`, 'gi');
-            return text.replace(regex, '<mark style="background-color: var(--link); color: white; padding: 1px 2px; border-radius: 2px;">$1</mark>');
-          };
-          
-          displayName = highlightText(file.name, searchTerm);
-          displayPath = highlightText(pathText, searchTerm);
-        }
-        
-        return `
-          <div class="file-item" data-file-path="${file.relative_path}">
-            <div>
-              <div class="file-name">${displayName}</div>
-              ${displayPath ? `<div class="file-path">${displayPath}</div>` : ''}
-            </div>
-            <div class="file-size">${sizeText}</div>
-          </div>
-        `;
-      }).join('');
-
-      filesList.innerHTML = filesHtml;
-
-      // Add click handlers to file items
-      filesList.querySelectorAll('.file-item').forEach(item => {
-        item.addEventListener('click', () => {
-          // Remove previous selection
-          if (selectedFileItem) {
-            selectedFileItem.classList.remove('selected');
-          }
-          
-          // Select current item
-          item.classList.add('selected');
-          selectedFileItem = item;
-          
-          // Load the file
-          const filePath = item.getAttribute('data-file-path');
-          loadServerFile(filePath);
-        });
-      });
-    }
-
-    async function loadServerFile(filePath) {
-      clearAll();
-      try {
-        // Check if it's a safetensors file and we're in server mode
-        if (filePath.toLowerCase().endsWith('.safetensors')) {
-          showLoading('Loading metadata from server...');
-          
-          // Fetch metadata directly from server
-          const metadataResponse = await fetch(`/api/metadata/${encodeURIComponent(filePath)}`);
-          
-          if (metadataResponse.ok) {
-            const metadataResult = await metadataResponse.json();
-            
-            // Create a mock file object for compatibility
-            const fileName = filePath.split('/').pop();
-            safetensorsFile = {
-              name: fileName,
-              serverPath: filePath,
-              relative_path: filePath, // Set the relative path for saving
-              size: metadataResult.file_info?.size || 0,
-              type: 'application/octet-stream',
-              isServerFile: true
-            };
-            
-            updateLoading('Processing metadata...', 50);
-            
-            // Process the metadata directly
-            fileMetadata = metadataResult.metadata;
-            updateMetadataEditor(metadataResult.formatted_metadata);
-            
-            updateLoading('Processing custom fields...', 70);
-            setCustomMetadata();
-            
-            updateMetadata(metadataResult.metadata);
-            updateTagFrequency(metadataResult.metadata);
-            updateTagFrequency(metadataResult.metadata, true);
-            
-            // Pass hashes from server for CivitAI lookup
-            if (metadataResult.hashes) {
-              safetensorsFile.serverHashes = metadataResult.hashes;
-            }
-            updateLoading('Looking up CivitAI info...', 80);
-            try {
-              await updateCivitAiInfo(safetensorsFile);
-            } catch (error) {
-              console.error('Error updating CivitAI info:', error);
-              // Continue even if CivitAI lookup fails
-            }
-            // Repopulate summary after CivitAI lookup completes (or fails) to ensure all fields are updated
-            updateSummary(metadataResult.metadata, civitaiMetadata, customMetadata);
-            
-            hideLoading();
-            notificationPanel.innerHTML = `Loaded metadata for: ${fileName}`;
-            return;
-          } else {
-            // If metadata extraction fails, fall back to downloading the entire file
-            const errorData = await metadataResponse.json().catch(() => ({}));
-            console.warn('Server metadata extraction failed:', errorData.error);
-            notificationPanel.innerHTML = 'Server metadata extraction failed, downloading file...';
-          }
-        }
-        
-        // Fall back to downloading the entire file (for .gguf files or if metadata extraction failed)
-        showLoading('Downloading file...');
-        
-        const response = await fetch(`/api/file/${encodeURIComponent(filePath)}`);
-        
-        if (response.ok) {
-          const contentLength = response.headers.get('Content-Length');
-          const total = parseInt(contentLength, 10);
-          let loaded = 0;
-          
-          const reader = response.body.getReader();
-          const stream = new ReadableStream({
-            start(controller) {
-              function pump() {
-                return reader.read().then(({ done, value }) => {
-                  if (done) {
-                    controller.close();
-                    return;
-                  }
-                  
-                  loaded += value.byteLength;
-                  if (total) {
-                    const progress = Math.round((loaded / total) * 20); // Use 20% for download
-                    updateLoading(`Downloading... ${formatFileSize(loaded)}/${formatFileSize(total)}`, progress);
-                  }
-                  
-                  controller.enqueue(value);
-                  return pump();
-                });
-              }
-              return pump();
-            }
-          });
-          
-          // Convert stream to blob
-          const streamResponse = new Response(stream);
-          const blob = await streamResponse.blob();
-          
-          updateLoading('File downloaded, processing...', 25);
-          
-          // Create a File object from the blob
-          const file = new File([blob], filePath.split('/').pop(), {
-            type: 'application/octet-stream'
-          });
-          
-          // Set the file name for display
-          safetensorsFile = file;
-          safetensorsFile.serverPath = filePath;
-          safetensorsFile.relative_path = filePath; // Set the relative path for saving
-          
-          // Process the file using existing handleFile logic
-          // Don't hide loading here - let handleFileData manage the loading state
-          await handleFileData(file);
-        } else {
-          let errorData;
-          try {
-            errorData = await response.json();
-          } catch (e) {
-            errorData = { error: `HTTP ${response.status}: ${response.statusText}` };
-          }
-          notificationPanel.innerHTML = `Error loading file: ${errorData.error}`;
-          hideLoading();
-        }
-      } catch (error) {
-        console.error('File loading error:', error);
-        if (error.name === 'TypeError' && error.message.includes('Failed to fetch')) {
-          notificationPanel.innerHTML = `Network error loading file. This might be due to the file size or proxy settings.`;
-        } else {
-          notificationPanel.innerHTML = `Error loading file: ${error.message}`;
-        }
-        hideLoading();
-      }
-    }
-
-    function formatFileSize(bytes) {
-      if (bytes === 0) return '0 Bytes';
-      const k = 1024;
-      const sizes = ['Bytes', 'KB', 'MB', 'GB'];
-      const i = Math.floor(Math.log(bytes) / Math.log(k));
-      return parseFloat((bytes / Math.pow(k, i)).toFixed(2)) + ' ' + sizes[i];
-    }
-
-    async function handleFile(file) {
-      clearAll();
-      safetensorsFile = file;
-      await handleFileData(file);
-    }
-
-    async function handleFileData(file) {
-      if(file.name.endsWith('.gguf')) {
-        try {
-          await updateCivitAiInfo(file);
-        } catch (error) {
-          console.error('Error updating CivitAI info:', error);
-          // Continue even if CivitAI lookup fails
-        }
-        setCustomMetadata();
-        updateSummary(fileMetadata, civitaiMetadata, customMetadata);
-        return;
-      }
-      if (!file.name.endsWith('.safetensors')) {
-        notificationPanel.innerHTML = 'Please drop a valid .safetensors file.';
-        hideLoading();
-        return;
-      }
-      try {
-        updateLoading('Parsing metadata...', 27);
-        const arrayBuffer = await file.slice(0, 8).arrayBuffer(); // Read first 8 bytes
-        const metadataSize = new DataView(arrayBuffer).getUint32(0, true); // Extract metadata size
-        const metadataArrayBuffer = await file.slice(8, 8 + metadataSize).arrayBuffer(); // Read metadata chunk
-        const header = JSON.parse(new TextDecoder('utf-8').decode(new Uint8Array(metadataArrayBuffer))); // Decode and parse metadata
-
-        let formattedMetadata = header['__metadata__'] || ''; 
-        let metadata = {};
-        if (!formattedMetadata) {
-          notificationPanel.innerHTML = 'No metadata found';
-          hideLoading();
-          return;
-        } else {
-          for (const key in formattedMetadata) {
-            if (typeof formattedMetadata[key] === 'string') {
-              try {
-                metadata[key] = JSON.parse(formattedMetadata[key]);
-              } catch (error) {
-                metadata[key] = formattedMetadata[key];
-              }
-            } else {
-              metadata[key] = formattedMetadata[key];
-            }
-          }
-        }
-        
-        updateLoading('Setting up metadata...', 28);
-        fileMetadata = metadata;
-        updateMetadataEditor(formattedMetadata);
-        
-        updateLoading('Processing custom fields...', 29);
-        setCustomMetadata();
-        
-        updateMetadata(metadata);
-        updateTagFrequency(metadata);
-        updateTagFrequency(metadata,true);
-        
-        updateLoading('Looking up CivitAI info...', 30);
-        try {
-          await updateCivitAiInfo(file);
-        } catch (error) {
-          console.error('Error updating CivitAI info:', error);
-          // Continue even if CivitAI lookup fails
-        }
-        // Repopulate summary after CivitAI lookup completes (or fails) to ensure all fields are updated
-        updateSummary(fileMetadata, civitaiMetadata, customMetadata);
-      } catch (error) {
-        notificationPanel.innerHTML += 'Error parsing metadata.<br>';
-        console.error('Error reading file:', error);
-        hideLoading();
-      }
-    }
-
-
-    function initSettingsStorage(){
-      // Unique prefix for the app
-      const appPrefix = 'x_lmv.';
-
-      // Retrieve values from local storage and set default values if not present
-      const loadSettings = () => {
-          document.querySelectorAll('.settings-field').forEach(function (element) {
-              const id = element.id ? appPrefix + element.id : null;
-              if (id) {
-                  let value = localStorage.getItem(id);
-                  if (value === null && defaults[element.id] !== undefined) {
-                      value = typeof defaults[element.id] === 'object' ? JSON.stringify(defaults[element.id]) : defaults[element.id];
-                      localStorage.setItem(id, value); // Store default value in local storage
-                  }
-                  if (value !== null) {
-                      if (element.type === 'checkbox') {
-                          element.checked = value === 'true';
-                      } else {
-                          element.value = value;
-                          if(element.getAttribute('data-editable-list') !== null){
-                              const listElem = document.getElementById(element.getAttribute('data-editable-list'));
-                              JSON.parse(value).forEach(obj => {
-                                  addListItem(element.getAttribute('data-editable-list'), listElem.getAttribute('data-list-template'), obj);
-                              })
-                          }
-                          if (element.tagName.toLowerCase() === 'select')
-                              element.dispatchEvent(new Event('change', { bubbles: true, cancelable: true }));                       
-                      }
-                      element.dispatchEvent(new Event('input', { bubbles: true, cancelable: true }));
-                  }
-              }
-          });
-          !darkMode.checked && toggleDarkMode();
-      };
-
-      // Save values to local storage
-      const saveSettings = () => {
-          document.querySelectorAll('.settings-field').forEach(function (element) {
-              const id = element.id ? appPrefix + element.id : null;
-              if (id) {
-                  let value = element.type === 'checkbox' ? element.checked : element.value;
-                  if(element.getAttribute('data-editable-list') !== null){
-                      const objectArray = [];
-                      const listElem = document.getElementById(element.getAttribute('data-editable-list'));
-                      listElem.querySelectorAll('.list-item').forEach(listItem => {
-                          const itemObject = {};
-                          listItem.querySelectorAll('[name]').forEach(inputField => {
-                              itemObject[inputField.getAttribute('name')] = inputField.value;
-                          });
-                          objectArray.push(itemObject);
-                      });
-                      value = element.value = JSON.stringify(objectArray);
-                  }
-                  localStorage.setItem(id, value.toString());
-              }
-          });
-      }
-
-      const exportLocalStorage = () => {
-          const storageData = JSON.stringify(localStorage); // Convert localStorage to JSON string
-          const blob = new Blob([storageData], { type: 'application/json' }); // Create a blob
-          const url = URL.createObjectURL(blob); // Create a URL for the blob
-          const a = document.createElement('a'); // Create an anchor element
-          a.href = url;
-          a.download = 'localStorage.json'; // Set the download filename
-          document.body.appendChild(a);
-          a.click(); // Trigger the download
-          document.body.removeChild(a); // Clean up the DOM
-      }
-
-      const importLocalStorage = (file) => {
-          const reader = new FileReader();
-          reader.onload = function(event) {
-              const storageData = JSON.parse(event.target.result);
-              for (let key in storageData) {
-                  if (storageData.hasOwnProperty(key)) localStorage.setItem(key, storageData[key]);
-              }
-          };
-          reader.readAsText(file);
-      }
-
-      // Load settings when the page is opened
-      window.addEventListener('load', function () {
-          loadSettings();
-          // Save settings when the user changes any input
-          document.querySelectorAll('.settings-field').forEach(function (element) {
-              element.addEventListener('input', saveSettings);
-          });
-      });
-
-      exportSettingsBtn.addEventListener('click', exportLocalStorage);
-
-      importSettingsBtn.addEventListener('click', () => {
-        if (importSettingsFile.files.length > 0) {
-          importLocalStorage(importSettingsFile.files[0]);
-          location.reload();
-        }else alert('Please select a file to import.');
-      });
-
-      importSettingsFile.addEventListener('change', function() {
-          if (importSettingsFile.files.length > 0) importSettingsFileName.textContent = importSettingsFile.files[0].name;
-          else importSettingsFileName.textContent = 'No file chosen';
-      });
-
-      // Clear local storage and reset defaults
-      clearSettingsBtn.addEventListener('click', () => {
-        for (let i = localStorage.length - 1; i >= 0; i--) {
-          const key = localStorage.key(i);
-          if (key.startsWith(appPrefix)) 
-            localStorage.removeItem(key);
-        }
-        location.reload();
-      });
-    }
-
-    //#endregion Initialization 
-    //#region UI Rendering
-    
-    function clearAll(){
-      notificationPanel.innerHTML = '';
-      editorNotificationPanel.innerHTML = '';
-      summary.innerHTML = '';
-      summaryTable.innerHTML = '';
-      summaryGrid.innerHTML = '';
-      summaryCustom.innerHTML = '';
-      modelUrl.href = '#';
-      modelUrl.innerHTML = '';
-      resourceUrl.href = '#';
-      resourceUrl.innerHTML = '';
-      previewContainer.innerHTML = '';
-      civitaiDisplay.innerHTML = '';
-      keywordDetails.innerHTML = '';
-      metadataDisplay.innerHTML = '';
-      metadataEditor.value = '';
-      editorHeader.style.display = "none";
-
-      fileMetadata = {};
-      civitaiMetadata = {};
-      customMetadata = {};
-      basemodelMetadata = {};
-      vaeMetadata = {};
-      safetensorsFile = null;
-    }
-
-    function showLoading(message = null) {
-      loading.style.display = 'block';
-      updateLoading(message, 0);
-    }
-
-    // Function to hide the loading animation
-    function hideLoading() {
-      loading.style.display = 'none';
-    }
-
-    function updateLoading(message, progress){
-      if(message !== null) loadingMessage.innerHTML = message;
-      updateProgress(progress);
-    }
-
-    function updateProgress(progress){
-      if(progress || progress === 0){
-        progressBar.style.width = `${progress}%`;
-        progressText.textContent = `${progress}%`;
-      }
-    }
-
-    function updateMetadata(metadata) {
-      if(enableMetadata.checked) formatAndColorizeJSON(metadata, metadataDisplay);    
-    }
-
-    function updateMetadataEditor(metadata) {
-      if(enableMetadataEditor.checked) {
-        // Clean the metadata for display - unescape JSON strings
-        const cleanMetadata = cleanMetadataForDisplay(metadata);
-        metadataEditor.value = cleanMetadata? JSON.stringify(cleanMetadata, null, 2): '';
-        editorHeader.style.display = "";
-      }
-    }
-    
-    function cleanMetadataForDisplay(metadata) {
-      if (!metadata) return metadata;
-      
-      const cleaned = {};
-      for (const [key, value] of Object.entries(metadata)) {
-        if (typeof value === 'string') {
-          // Try to parse as JSON to unescape it
-          try {
-            const parsed = JSON.parse(value);
-            cleaned[key] = parsed;
-          } catch (e) {
-            // If it's not valid JSON, keep as string
-            cleaned[key] = value;
-          }
-        } else {
-          cleaned[key] = value;
-        }
-      }
-      return cleaned;
-    }
-
-    function updateSummary(metadata, civitaiMetadata, customMetadata) {     
-      if(enableSummary.checked){
-        const summaryJson = fetchMetadataValues(summaryFields.value);
-        renderSummary(summaryJson);
-        const spContainer = document.getElementById('dashboardSuggestedPrompt');
-        if(spContainer && customMetadata.suggested_prompt) renderSuggestedPrompt(customMetadata.suggested_prompt, spContainer);
-        const twContainer = document.getElementById('triggerWordsPrompt');
-        if(twContainer && civitaiMetadata?.trainedWords) renderSuggestedPrompt(civitaiMetadata.trainedWords, twContainer);
-      }
-    }
-
-    async function updateCivitAiInfo(file, hash = null){
-      if (enableCivitAiInfo.checked) {
-        try {
-          // Clear CivitAI-related fields at the start to ensure clean state
-          modelUrl.href = '#';
-          modelUrl.innerHTML = '';
-          resourceUrl.href = '#';
-          resourceUrl.innerHTML = '';
-          previewContainer.innerHTML = '';
-          civitaiDisplay.innerHTML = '';
-          civitaiMetadata = {};
-          basemodelMetadata = {};
-          vaeMetadata = {};
-          
-          const data = await getCivitAiData(file);
-          if(data?.hash) customMetadata.lora_hash = data.hash;
-          if(data?.hashType) customMetadata.lora_hash_type = data.hashType;
-          if(data?.autov2) customMetadata.autov2 = data.autov2;
-          if(data?.autov3) customMetadata.autov3 = data.autov3;
-          if (data?.data) {
-            modelUrl.href = data.modelUrl;
-            modelUrl.innerHTML = data.modelUrl;
-            resourceUrl.href = data.resourceUrl;
-            resourceUrl.innerHTML = data.resourceUrl;
-            formatAndColorizeJSON(data.data, civitaiDisplay);
-            
-            // Set preview (supports both images and videos)
-            if (data.data.images && data.data.images.length > 0) {
-              previewContainer.innerHTML = createPreviewElement(data.data.images[0].url);
-            }
-            
-            civitaiMetadata = data.data;
-            customMetadata.civiai_model_link = modelUrl.cloneNode(true).outerHTML;
-            customMetadata.civiai_resource_link = resourceUrl.cloneNode(true).outerHTML;
-          } else if (data?.autov3) {
-            // If CivitAI fetch was unsuccessful, try to load local HTML description
-            try {
-              const htmlPath = `html_description/${data.autov3}.html`;
-              const response = await fetch(htmlPath);
-              if (response.ok) {
-                const htmlContent = await response.text();
-                // Initialize civitaiMetadata if it doesn't exist
-                if (!civitaiMetadata) {
-                  civitaiMetadata = {};
-                }
-                // Only use local description if no remote description exists
-                if (!civitaiMetadata.description) {
-                  civitaiMetadata.description = htmlContent;
-                }
-              }
-            } catch (error) {
-              // Silently fail if local HTML file doesn't exist
-              console.log('Local HTML description not found:', error);
-            }
-          }
-<<<<<<< HEAD
-          
-          civitaiMetadata = data.data;
-          customMetadata.civiai_model_link = modelUrl.cloneNode(true).outerHTML;
-          customMetadata.civiai_resource_link = resourceUrl.cloneNode(true).outerHTML;
-        } else if (data?.autov3) {
-          // If CivitAI fetch was unsuccessful, try to load local HTML description
-          try {
-            const htmlPath = `html_description/${data.autov3}.html`;
-            const response = await fetch(htmlPath);
-            if (response.ok) {
-              const htmlContent = await response.text();
-              // Initialize civitaiMetadata if it doesn't exist
-              if (!civitaiMetadata) {
-                civitaiMetadata = {};
-              }
-              // Only use local description if no remote description exists
-              if (!civitaiMetadata.description) {
-                civitaiMetadata.description = htmlContent;
-              }
-            }
-          } catch (error) {
-            // Silently fail if local HTML file doesn't exist
-            console.log('Local HTML description not found:', error);
-          }
-        }
-        const baseModelHash = fileMetadata.ss_new_sd_model_hash || fileMetadata.ss_sd_model_hash;
-        if(baseModelHash){
-          const baseModelInfo = await getCivitAiData(null, baseModelHash);
-          if(baseModelInfo && baseModelInfo.data) basemodelMetadata = baseModelInfo.data;
-        }
-        const vaeHash = fileMetadata.ss_new_vae_hash || fileMetadata.ss_vae_hash;
-        if(vaeHash){
-          const vaeInfo = await getCivitAiData(null, vaeHash);
-          if(vaeInfo && vaeInfo.data) vaeMetadata = vaeInfo.data;
-        }
-        if (data?.data || baseModelHash || vaeHash || (data?.autov3 && civitaiMetadata?.description)) setCustomMetadata();
-=======
-          const baseModelHash = fileMetadata.ss_new_sd_model_hash || fileMetadata.ss_sd_model_hash;
-          if(baseModelHash){
-            const baseModelInfo = await getCivitAiData(null, baseModelHash);
-            if(baseModelInfo && baseModelInfo.data) basemodelMetadata = baseModelInfo.data;
-          }
-          const vaeHash = fileMetadata.ss_new_vae_hash || fileMetadata.ss_vae_hash;
-          if(vaeHash){
-            const vaeInfo = await getCivitAiData(null, vaeHash);
-            if(vaeInfo && vaeInfo.data) vaeMetadata = vaeInfo.data;
-          }
-        } catch (error) {
-          console.error('Error in updateCivitAiInfo:', error);
-          // Continue to ensure fields are still repopulated even if lookup fails
-        } finally {
-          // Always call setCustomMetadata and updateSummary to ensure fields are repopulated
-          // even if CivitAI lookup failed
-          setCustomMetadata();
-          updateSummary(fileMetadata, civitaiMetadata, customMetadata);
-        }
-      } else {
-        // Even if CivitAI info is disabled, ensure summary is updated
-        setCustomMetadata();
->>>>>>> 18e1692e
-        updateSummary(fileMetadata, civitaiMetadata, customMetadata);
-      }
-    }
-
-    const tagTools = {
-        aggregateAndSort: (originalObject) => {
-          return Object.fromEntries(
-              Object.entries(
-                  Object.values(originalObject).reduce((acc, subObject) => {
-                      for (const [key, value] of Object.entries(subObject)) {
-                          acc[key] = (acc[key] || 0) + value;
-                      }
-                      return acc;
-                  }, {})
-              ).sort(([, a], [, b]) => b - a));
-        },
-        sortSubproperties: (originalObject) => {
-            return Object.fromEntries(
-                Object.entries(originalObject).map(([key, subObject]) => [
-                    key,
-                    Object.fromEntries(
-                        Object.entries(subObject).sort(([, a], [, b]) => b - a)
-                    ),
-                ])
-            );
-        },
-        convertNumericKeysToString: (originalObject) => {
-            const convertedObject = {};
-            for (const [key, value] of Object.entries(originalObject)) {
-                if (typeof value === 'object' && value !== null && !Array.isArray(value)) {
-                    const nestedObject = {};
-                    for (const [subKey, subValue] of Object.entries(value)) {
-                        const newSubKey = !isNaN(subKey) ? `(${subKey})` : subKey;
-                        nestedObject[newSubKey] = subValue;
-                    }
-                    convertedObject[key] = nestedObject;
-                } else {
-                    convertedObject[key] = value;
-                }
-            }
-            return convertedObject;
-        },
-        filterTopN: (obj, n) => {
-            const topNEntries = Object.entries(obj).slice(0, n);
-            return Object.fromEntries(topNEntries);
-        },
-        filterByTag: (obj, regex) => {
-            const filteredObj = {};
-            const pattern = typeof regex === 'string' ? new RegExp(regex) : regex;
-            for (const key in obj) {
-                if (obj.hasOwnProperty(key)) 
-                    if (pattern.test(key) || (typeof obj[key] === 'string' && pattern.test(obj[key]))) 
-                        filteredObj[key] = obj[key];
-            }
-            return filteredObj;
-        },
-        removeTags: (obj, regex) => {
-            const pattern = typeof regex === 'string' ? new RegExp(regex) : regex;
-            Object.keys(obj).forEach(property => {
-                if (pattern.test(property)) delete obj[property];
-            });
-            return obj;
-        },
-        isValidRegex: (regexString) => {
-            try {
-                new RegExp(regexString);
-                return true; 
-            } catch (e) {
-                return false; 
-            }
-        },
-        applyFiltersToSubproperties: (obj, filterFunction, ...args) => {
-            const filteredObject = {};
-            for (const key in obj) {
-                if (obj.hasOwnProperty(key)) filteredObject[key] = filterFunction(obj[key], ...args);
-            }
-            return filteredObject;
-        },
-        listToRegex: (listString, exactMatch = false) => {
-            const valuesArray = listString.split(',').map(value => value.trim());
-            const escapedValues = valuesArray.map(value => value.replace(/[-\/\\^$*+?.()|[\]{}]/g, '\\$&')); // Escape special regex characters in each value
-            const pattern = exactMatch
-                ? `^(${escapedValues.join('|')})$`  // Exact match: ^value1$|^value2$|...
-                : `(${escapedValues.join('|')})`;   // Partial match: value1|value2|...
-            return new RegExp(pattern);
-        },
-        getSuggestedPrompt: (tags) => {
-          if(!tags) return;
-          const keys = Object.keys(tags);
-          const prompts = {};
-          if(typeof tags[keys[0]] !== 'object')
-            prompts.Prompt = Object.keys(tags).join(', ');
-          else 
-            for (let property in tags)
-              if (tags.hasOwnProperty(property))
-                prompts[property] = Object.keys(tags[property]).join(', ');
-          return prompts;
-        }
-    }
-
-    function updateTagFrequency(data, suggestedPrompt=false){
-      try {  
-        if((!enableTagFrequency.checked && !enableSuggestedPrompt.checked) || (!data?.['ss_tag_frequency'] && !customMetadata.tags)) return;
-        if(data?.['ss_tag_frequency']){
-          const tags = tagTools.convertNumericKeysToString(data['ss_tag_frequency']);
-          customMetadata.tags = tagTools.aggregateAndSort(tags);
-          customMetadata.tagsByFolder = tagTools.sortSubproperties(tags);
-        }
-        const filterMethod = !suggestedPrompt ? tagFrequencyFilterMethod : suggestedPromptFilterMethod;
-        const filter = !suggestedPrompt ? tagFrequencyFilter : suggestedPromptFilter;
-        const excludeFilterMethod = !suggestedPrompt ? tagExcludeFilterMethod : suggestedPromptExcludeFilterMethod;
-        const excludeFilter = !suggestedPrompt ? tagExcludeFilter : suggestedPromptExcludeFilter;
-        const filterVld = !suggestedPrompt ? tagFrequencyFilterVld : suggestedPromptFilterVld;
-        const excludeFilterVld = !suggestedPrompt ? tagExcludeFilterVld : suggestedPromptExcludeFilterVld;
-        const tagCount = !suggestedPrompt ? tagFrequencyCount : suggestedPromptCount;
-        const byFolder = !suggestedPrompt ? tagByFolder : suggestedPromptByFolder;
-        let filteredResult;
-        let includeRegex;
-        switch (filterMethod.value) {
-          case 'regex': includeRegex = filter.value; break;
-          case 'exact': includeRegex = tagTools.listToRegex(filter.value, true); break;
-          case 'partial': includeRegex = tagTools.listToRegex(filter.value); break;
-        }
-        let excludeRegex;
-        switch (excludeFilterMethod.value) {
-          case 'regex': excludeRegex = excludeFilter.value; break;
-          case 'exact': excludeRegex = tagTools.listToRegex(excludeFilter.value, true); break;
-          case 'partial': excludeRegex = tagTools.listToRegex(excludeFilter.value); break;
-        }
-        filterVld.innerHTML = !tagTools.isValidRegex(includeRegex) ? 'Invalid regex!' : '';
-        excludeFilterVld.innerHTML = !tagTools.isValidRegex(excludeRegex) ? 'Invalid regex!' : '';
-        if(!tagTools.isValidRegex(includeRegex)) includeRegex = '';
-        if(!tagTools.isValidRegex(excludeRegex)) excludeRegex = '';
-        if(byFolder.checked) {
-          filteredResult = JSON.parse(JSON.stringify(customMetadata.tagsByFolder));
-          if(includeRegex) filteredResult = tagTools.applyFiltersToSubproperties(filteredResult, tagTools.filterByTag, includeRegex);
-          if(excludeRegex) filteredResult = tagTools.applyFiltersToSubproperties(filteredResult, tagTools.removeTags, excludeRegex);
-          if(tagCount.value && parseInt(tagCount.value)>0) filteredResult = tagTools.applyFiltersToSubproperties(filteredResult, tagTools.filterTopN, tagCount.value);
-        }else{
-          filteredResult = JSON.parse(JSON.stringify(customMetadata.tags));
-          if(includeRegex) filteredResult = tagTools.filterByTag(filteredResult, includeRegex);
-          if(excludeRegex) filteredResult = tagTools.removeTags(filteredResult, excludeRegex);
-          if(tagCount.value && parseInt(tagCount.value)>0) filteredResult = tagTools.filterTopN(filteredResult, tagCount.value);
-        }
-        if(!suggestedPrompt) formatAndColorizeJSON(filteredResult, keywordDetails);
-        else {
-          let prompt = tagTools.getSuggestedPrompt(filteredResult);
-          if(!byFolder.checked) prompt = [prompt.Prompt];
-          renderSuggestedPrompt(prompt, suggestedPromptDetails);
-          customMetadata.suggested_prompt = prompt;
-          const spContainer = document.getElementById('dashboardSuggestedPrompt');
-          if(spContainer && customMetadata.suggested_prompt) renderSuggestedPrompt(customMetadata.suggested_prompt, spContainer);
-        }
-      } catch (error) { console.error(error); }
-    }
-
-    function renderSuggestedPrompt(prompt, targetElem) {
-        const addRow = (table, key, value) => {
-            const row = document.createElement('tr');
-            if (key !== null) {
-                const keyCell = document.createElement('td');
-                keyCell.textContent = key;
-                row.appendChild(keyCell);
-            }
-            const valueCell = document.createElement('td');
-            valueCell.appendChild(createCopyableTextElem(value));
-            row.appendChild(valueCell);
-            table.appendChild(row);
-        }
-        targetElem.innerHTML = '';
-        const table = document.createElement('table');
-        table.className = 'summary-table';
-        if (Array.isArray(prompt)) prompt.forEach(value => addRow(table, null, value));
-        else Object.entries(prompt).forEach(([key, value]) => addRow(table, key, value));
-        targetElem.appendChild(table);
-    }
-
-    //Toggle UI between dark and light modes
-    function toggleDarkMode(){
-      document.body.classList.toggle('dark-theme');
-    }
-
-    // Format a JSON object into colorized HTML
-    function colorizeJSON(json, removeSurroundingQuotes) {
-      const formattedJSON = JSON.stringify(json, null, 2);
-      const coloredJSON = formattedJSON && formattedJSON.replace(
-          /"(\\u[a-zA-Z0-9]{4}|\\[^u]|[^\\"])*"(\s*:)?|\b(true|false|null|"undefined")\b|-?\d+(?:\.\d*)?(?:[eE][+\-]?\d+)?/g,
-          function(match) {
-              let cls = 'number';
-              if (/^(null|"?undefined"?)$/.test(match)) 
-                cls = 'null';
-              else if (/^(true|false)$/.test(match)) 
-                cls = 'boolean';
-              else if (/^"/.test(match)) {
-                cls = /:$/.test(match) ? 'key' : 'string';
-                if (cls === 'string' && /^("https?:\/\/)/.test(match)) { // Check if the string is a url
-                    match = `<a target='_blank' href=${match}>${removeSurroundingQuotes ? match.replaceAll('"','') :match}</a>`; 
-                    cls = 'url'; 
-                }
-                else if (cls === 'string' && /<(lora|lyco):/.test(match)) { // HTML encode prompt values
-                    const tempElement = document.createElement('div');
-                    tempElement.textContent = match;
-                    match = tempElement.innerHTML;
-                }
-                else if (cls === 'string' && /\<[^\>]+\>/.test(match)) { // Check if the string contains HTML tags
-                    match = match.replace(/\\"/g, '"').replace(/\\n/g,''); // Replace escaped characters
-                    cls = 'html'; 
-                }
-              }
-              if(removeSurroundingQuotes) match = match.replace(/^"(.*)"$/, '$1');
-              return `<span class="${cls}">${match}</span>`;
-          }
-      );
-      return coloredJSON;
-    }
-
-    function formatAndColorizeJSON(json, targetElement) {
-        targetElement.innerHTML = colorizeJSON(json);
-    }
-
-    function replacePlaceholders(text, data=null, colorize=true, undefinedText=null) {
-      const replacedContent = text.replace(/{{([^}]+)}}/g, (match, placeholder) => {
-        placeholder = placeholder.replace(" ", "");
-        let remove = false;
-        if (placeholder.endsWith('?')) { 
-          remove = true;
-          placeholder = placeholder.slice(0, -1); 
-        }
-        const value = data !== null ? data[placeholder] : fetchMetadataValue(placeholder);
-        
-        // Special handling for civitai_description - render as raw HTML
-        if (placeholder === 'custom.civitai_description' && value && typeof value === 'string') {
-          return value; // Return raw HTML without escaping
-        }
-        
-        // Special handling for preview - render as raw HTML (for video/image tags)
-        if (placeholder === 'custom.preview' && value && typeof value === 'string') {
-          console.log('Preview value:', value.substring(0, 100)); // Log first 100 chars
-          return value; // Return raw HTML without escaping
-        }
-        
-        if (typeof value === 'object') return (colorize?`<pre>${colorizeJSON(value)}</pre>`:value);
-        else if(value !== undefined && value !== "undefined") return colorize ? colorizeJSON(value, true) : value;
-        else if(remove) return '';
-        else if(undefinedText) return undefinedText;
-        else '<span class="null">undefined<span>';
-      });
-      return replacedContent;
-    }
-
-    function showTooltip(message, event, timeout = 1500) {
-        const tooltip = document.createElement('div');
-        tooltip.className = 'tooltip';
-        tooltip.textContent = message;
-        tooltip.style.left = `${event.pageX - 35}px`;
-        tooltip.style.top = `${event.pageY - 30}px`;
-        document.body.appendChild(tooltip);
-        setTimeout(() => { tooltip.remove(); }, timeout);
-    }
-
-    function createCopyableTextElem(string) {
-      const elem = document.createElement('span');
-      elem.textContent = string;
-      elem.className = 'copyable-item';
-      elem.addEventListener('click', function(event) {
-          navigator.clipboard.writeText(string).then(() => {
-              showTooltip('Copied!', event); 
-          }).catch(err => {
-              console.error('Failed to copy text: ', err);
-          });
-      });
-      return elem;
-    }
-
-    function renderSummary(summaryJson){
-      //Render JSON
-      formatAndColorizeJSON(summaryJson, summary); //Render JSON Summary
-      //Render Table 
-      const rows = Object.entries(summaryJson).map(([key, value]) => {
-        const dataType = value === null || value === undefined || value === "undefined" ? "null" : typeof value;
-        const formattedValue = dataType === 'object' ? `<pre>${colorizeJSON(value)}</pre>` : colorizeJSON(value, true);
-        return `<tr><td>${key}</td><td>${formattedValue}</td></tr>`;
-      });
-      summaryTable.innerHTML = `<table>${rows.join('')}</table>`;
-      //Render Grid
-      const grid = Object.entries(summaryJson).map(([key, value]) => {
-        return replacePlaceholders(summaryGridTemplate.innerHTML, { key, value });
-      }).join('');
-      summaryGrid.innerHTML = `<div class="summary-grid">${grid}</div>`
-      //Render Custom
-      summaryCustom.innerHTML = replacePlaceholders(customTemplate.value, null, true, "<span class='null'>-</span>");
-    }
-
-    function addListItem(listId, itemTemplateId, data=null) {
-      const template = document.getElementById(itemTemplateId).innerHTML;
-      const html = data===null ? template.replace(/\{\{.*?\}\}/g, '') : replacePlaceholders(template, data, false);
-      document.getElementById(listId).insertAdjacentHTML('beforeend', html);
-    }
-
-    function removeListItem(button) {
-      let currentElement = button;
-      while (currentElement) {
-          if (currentElement.classList.contains('list-item')) 
-              currentElement.remove();
-          currentElement = currentElement.parentNode;
-      }
-    }
-
-
-    //#endregion UI Rendering
-    //#region UI Actions
-    function copyToClipboard(elementId, event) {
-      const textToCopy = document.getElementById(elementId);
-      const textarea = document.createElement('textarea');
-      textarea.value = textToCopy.textContent;
-      document.body.appendChild(textarea);
-      textarea.select();
-      document.execCommand('copy');
-      document.body.removeChild(textarea);
-      showTooltip('Copied!', event);
-    }
-
-    async function saveMetadataFromEditor() {
-      editorNotificationPanel.innerHTML = '';
-      
-      try {
-        // Validate JSON first
-        const newMetadata = JSON.parse(metadataEditor.value);
-        
-        // Check if we're in server mode and have a server file
-        if (safetensorsFile?.isServerFile) {
-          // Debug: log the path being used
-          console.log('Saving metadata to:', safetensorsFile.relative_path);
-          
-          // Save to server - the backend will handle proper escaping
-          const response = await fetch(`/api/metadata/${safetensorsFile.relative_path}`, {
-            method: 'PUT',
-            headers: {
-              'Content-Type': 'application/json',
-            },
-            body: JSON.stringify({ metadata: newMetadata })
-          });
-          
-          if (!response.ok) {
-            const errorData = await response.json();
-            throw new Error(errorData.error || `Server error: ${response.statusText}`);
-          }
-          
-          // Update local metadata with the response from server
-          const result = await response.json();
-          fileMetadata = result.metadata;
-          updateMetadata(fileMetadata);
-          
-          editorNotificationPanel.innerHTML = 'Metadata saved successfully!';
-          editorNotificationPanel.style.color = 'var(--string)';
-        } else {
-          // For local files, just update the display
-          fileMetadata = newMetadata;
-          updateMetadata(fileMetadata);
-          
-          editorNotificationPanel.innerHTML = 'Metadata updated! (Note: Changes are not saved to file)';
-          editorNotificationPanel.style.color = 'var(--number)';
-        }
-        
-      } catch (error) {
-        if (error instanceof SyntaxError) {
-          editorNotificationPanel.innerHTML = 'Invalid JSON: ' + error.message;
-        } else {
-          editorNotificationPanel.innerHTML = 'Error: ' + error.message;
-        }
-        editorNotificationPanel.style.color = 'var(--error)';
-      }
-    }
-    
-    // Filter functions for server files
-    function filterFiles() {
-      const searchTerm = fileSearchInput.value.toLowerCase().trim();
-      
-      if (searchTerm === '') {
-        filteredFiles = serverFiles;
-      } else {
-        filteredFiles = serverFiles.filter(file => 
-          file.name.toLowerCase().includes(searchTerm) ||
-          file.relative_path.toLowerCase().includes(searchTerm)
-        );
-      }
-      
-      renderFilesList();
-      updateSearchStats();
-    }
-    
-    function clearSearch() {
-      fileSearchInput.value = '';
-      filteredFiles = serverFiles;
-      renderFilesList();
-      updateSearchStats();
-      fileSearchInput.focus();
-    }
-    
-    function updateSearchStats() {
-      const searchTerm = fileSearchInput.value.trim();
-      if (searchTerm === '') {
-        fileSearchStats.textContent = `${serverFiles.length} files total`;
-        clearSearchBtn.style.display = 'none';
-      } else {
-        fileSearchStats.textContent = `${filteredFiles.length} of ${serverFiles.length} files match "${searchTerm}"`;
-        clearSearchBtn.style.display = 'inline-block';
-      }
-    }
-    
-    //#endregion UI Events
-    //#region Lora/Safetensors Utilities
-    function setCustomMetadata(){
-      try {
-          const objArray = JSON.parse(customFields.value);
-          if (Array.isArray(objArray) && objArray.length > 0) {
-              const evaluatedObj = objArray.reduce((acc, obj, index) => {
-                  if (typeof obj === 'object' && 'label' in obj && 'calc' in obj && typeof obj.calc === 'string') {
-                      try{
-                        // Add timeout protection for eval operations
-                        const startTime = Date.now();
-                        acc[obj.label] = eval(obj.calc);
-                        const evalTime = Date.now() - startTime;
-                        if (evalTime > 1000) {
-                          console.warn(`Custom field "${obj.label}" took ${evalTime}ms to evaluate`);
-                        }
-                      }
-                      catch(e) {
-                        console.warn(`Error evaluating expression for custom field "${obj.label}".`, obj, e);
-                        // Don't show error in notification panel for server mode to avoid spam
-                        if(!isServerMode || obj.showError){
-                          notificationPanel.innerHTML += `Error evaluating expression for custom field "${obj.label}".<br>`;
-                        }
-                        acc[obj.label] = undefined; // Set to undefined instead of leaving blank
-                      }
-                      customMetadata[obj.label] = acc[obj.label];
-                  } else {
-                      console.error('Invalid object format or missing fields:', obj);
-                  }
-                  return acc;
-              }, {});
-              return evaluatedObj;
-          } else {
-              console.log('No custom fields defined or empty array.');
-              return {};
-          }
-      } catch (error) {
-          console.error('Error evaluating expressions:', error.message);
-          notificationPanel.innerHTML += `Error processing custom fields: ${error.message}<br>`;
-          return null;
-      }
-    }
-
-    function fetchMetadataValues(fields) {
-      const fieldList = fields.split(',').map(value => value.trim());
-      return Object.fromEntries( fieldList.map(item => [item, fetchMetadataValue(item)]) );
-    }
-
-    function fetchMetadataValue(field) {
-      if(field.startsWith('civitai.') && civitaiMetadata && field.substring(8) in civitaiMetadata)
-        return civitaiMetadata[field.substring(8)];
-      else if(field.startsWith('custom.') && customMetadata && field.substring(7) in customMetadata)
-        return customMetadata[field.substring(7)];
-      else if(field in fileMetadata)
-        return fileMetadata[field];
-      else if(showUndefinedSummaryValues.checked)
-        return "undefined";
-      else 
-        return undefined;
-    }
-
-    async function getCivitAiData(file, hash = null) {
-      let baseApiUrl = 'https://civitai.com/api/v1/model-versions/by-hash/';
-      let modelApiUrl = `https://civitai.com/api/v1/models/`;
-      const baseModelUrl = 'https://civitai.com/models/';
-      const versionParam = '?modelVersionId=';
-      let finalHash = hash;
-      let hashType;
-      let autov2;
-      let autov3;
-      
-      // Only show loading if not already showing (for server file downloads)
-      if (loading.style.display !== 'block') {
-        showLoading('Processing...');
-      } else {
-        updateLoading('Processing...', 30);
-      }
-      if(file){
-        try{
-          // Check if this is a server file that wasn't fully downloaded
-          if (file.isServerFile) {
-            updateLoading('Using server-provided hashes...', 60);
-            // Use hashes provided by the server
-            if (file.serverHashes) {
-              autov2 = file.serverHashes.AutoV2;
-              autov3 = file.serverHashes.AutoV3;
-              notificationPanel.innerHTML += 'Using server-calculated hashes for CivitAI lookup. ';
-            } else {
-              notificationPanel.innerHTML += 'No hashes available for server-loaded file. ';
-            }
-          } else {
-            const TWO_GB = 2 * 1024 * 1024 * 1024;
-            updateLoading('Calculating AutoV2 hash...', 35);
-            if (file.size > TWO_GB) {
-              
-              autov2 = await calculateHashInChunks(file);
-              autov2 = autov2.substring(0,10);
-            }
-            else {
-              autov2 = await calculateFileHash(file);
-              autov2 = autov2.substring(0,10);
-              updateLoading('Calculating AutoV3 hash...', 60);
-              autov3 = await calculateAutoV3Hash(file);
-              autov3 = autov3.substring(0,12);
-            }
-          }
-        } catch(error){
-          if (error.message === 'Unable to read the file.') 
-            notificationPanel.innerHTML = (Object.keys(fileMetadata).length ? 'Metadata was found, but t':'T' ) + 'here was a problem calculating the hash. The file size may be too large.';
-        }
-      }
-      updateLoading('CivitAI lookup...', 85);
-      const fetchWithHash = async (url) => {
-        try {
-          const response = await fetch(url);
-          if (!response.ok) return null;
-          return response.json();
-        } catch (error) {
-          if (error instanceof TypeError) notificationPanel.innerHTML = "CivitAI lookup failed, possibly due to a CORS restriction or network error...";
-          else console.log('There was a problem:', error);
-        }
-      };
-
-      const fetchWithFallback = async () => {
-        let data = hash ? await fetchWithHash(baseApiUrl + hash) : null;
-        if (!data && autov2) {
-          data = await fetchWithHash(baseApiUrl + autov2);
-          if(data){
-            finalHash = autov2;
-            hashType = 'AutoV2';
-          }
-        }
-        if (!data && autov3) {
-          data = await fetchWithHash(baseApiUrl + autov3);
-          if(data){
-            finalHash = autov3;
-            hashType = 'AutoV3';
-          }
-        }
-        if(data) data.model = await fetchWithHash(modelApiUrl + data.modelId);
-        return data;
-      };
-
-      return fetchWithFallback()
-        .then(data => {
-          if (data) return { data:data, hash:finalHash, hashType:hashType, autov2:autov2, autov3:autov3, modelUrl:baseModelUrl + data.modelId + versionParam + data.id, resourceUrl:baseApiUrl + finalHash };
-          return { hash:finalHash, hashType:hashType, autov2:autov2, autov3:autov3 };
-        })
-        .catch(error => {
-          console.error('There was a problem:', error);
-        })
-        .finally(()=>{hideLoading();});
-    }
-    //#endregion Lora/Safetensors Utilities
-    //#region Encryption Utilities
-    //Calculate SHA-256 hash of the entire file (AutoV2 hash)
-    function calculateFileHash(file) {
-      return new Promise((resolve, reject) => {
-        const reader = new FileReader();
-        reader.onload = async () => {
-          const buffer = reader.result;
-          try {
-            const hashBuffer = await crypto.subtle.digest('SHA-256', buffer);
-            const hashArray = Array.from(new Uint8Array(hashBuffer));
-            const hashHex = hashArray.map(byte => ('00' + byte.toString(16)).slice(-2)).join('');
-            resolve(hashHex);
-          } catch (err) {
-            reject(err);
-          }
-        };
-        reader.onerror = () => { reject(new Error('Unable to read the file.')); };
-        reader.readAsArrayBuffer(file);
-      });
-    }
-
-    //Calculate SHA-256 hash of a file, without metadata section (AutoV3 hash)
-    function calculateAutoV3Hash(file) {
-        return new Promise(async (resolve, reject) => {
-            try {
-                const reader = new FileReader();
-                reader.onload = function (event) {
-                    try {
-                        const fileBuffer = reader.result;
-                        const dataView = new DataView(fileBuffer);
-                        const n = dataView.getUint32(0, true); // Read the first 8 bytes as an integer in little-endian format                     
-                        const offset = n + 8; // Calculate the offset
-                        const fileBytesToHash = new Uint8Array(fileBuffer, offset); // Extract data from  file starting at calculated offset       
-                        crypto.subtle.digest('SHA-256', fileBytesToHash) // Calculate the SHA-256 hash of the extracted data
-                            .then(hashBuffer => {
-                                const hashArray = Array.from(new Uint8Array(hashBuffer));
-                                const hashHex = hashArray.map(byte => ('00' + byte.toString(16)).slice(-2)).join('');
-                                resolve(hashHex);
-                            })
-                            .catch(err => reject(err));
-                    } catch (error) {
-                        console.error('Error processing file:', error);
-                        reject(error);
-                    }
-                };
-                reader.onerror = () => reject(new Error('Unable to read the file.'));
-                reader.readAsArrayBuffer(file);
-            } catch (error) {
-                reject(error);
-            }
-        });
-    }
-
-    async function calculateHashInChunks(file) {
-        const chunkSize = 16 * 1024 * 1024;  // 16 MB chunk size
-        const totalChunks = Math.ceil(file.size / chunkSize);
-        updateProgress(0);
-        const sha256 = await hashwasm.createSHA256();
-        let chunksProcessed = 0;
-        // Read and process each chunk
-        for (let i = 0; i < totalChunks; i++) {
-            const chunk = file.slice(i * chunkSize, (i + 1) * chunkSize);
-            const chunkArrayBuffer = await chunk.arrayBuffer();
-            // Update the hash with the current chunk data
-            sha256.update(new Uint8Array(chunkArrayBuffer));
-            // Update and display the progress
-            chunksProcessed++;
-            const progress = Math.round((chunksProcessed / totalChunks) * 100);
-            updateProgress(progress);
-        }
-        // Finalize and get the hash as a hex string
-        const finalHashHex = sha256.digest('hex');
-        return finalHashHex;  // Return the final hash as a hex string
-    }
-    //#endregion Encryption Utilities
-    
-    //#region Modal Functions
-    function openEditModal() {
-      const modal = document.getElementById('editModal');
-      const textarea = document.getElementById('editMetadataTextarea');
-      
-      // Get current metadata and populate the textarea with clean JSON
-      if (fileMetadata && Object.keys(fileMetadata).length > 0) {
-        const cleanMetadata = cleanMetadataForDisplay(fileMetadata);
-        textarea.value = JSON.stringify(cleanMetadata, null, 2);
-      } else {
-        textarea.value = '{}';
-      }
-      
-      modal.style.display = 'block';
-      textarea.focus();
-    }
-    
-    function closeEditModal() {
-      const modal = document.getElementById('editModal');
-      modal.style.display = 'none';
-    }
-    
-    async function saveMetadata() {
-      const textarea = document.getElementById('editMetadataTextarea');
-      const modal = document.getElementById('editModal');
-      
-      try {
-        // Validate JSON first
-        const newMetadata = JSON.parse(textarea.value);
-        
-        // Check if we're in server mode and have a server file
-        if (safetensorsFile?.isServerFile) {
-          // Debug: log the path being used
-          console.log('Saving metadata to:', safetensorsFile.relative_path);
-          
-          // Save to server - the backend will handle proper escaping
-          const response = await fetch(`/api/metadata/${safetensorsFile.relative_path}`, {
-            method: 'PUT',
-            headers: {
-              'Content-Type': 'application/json',
-            },
-            body: JSON.stringify({ metadata: newMetadata })
-          });
-          
-          if (!response.ok) {
-            const errorData = await response.json();
-            throw new Error(errorData.error || `Server error: ${response.statusText}`);
-          }
-          
-          // Update local metadata with the response from server
-          const result = await response.json();
-          fileMetadata = result.metadata;
-          updateMetadata(fileMetadata);
-          updateMetadataEditor(fileMetadata);
-          
-          closeEditModal();
-          showTooltip('Metadata saved successfully!', null, 2000);
-        } else {
-          // For local files, update the metadata display
-          fileMetadata = newMetadata;
-          updateMetadata(fileMetadata);
-          updateMetadataEditor(fileMetadata);
-          
-          closeEditModal();
-          showTooltip('Metadata updated! (Note: Changes are not saved to file)', null, 2000);
-        }
-        
-      } catch (error) {
-        if (error instanceof SyntaxError) {
-          alert('Invalid JSON: ' + error.message);
-        } else {
-          alert('Error: ' + error.message);
-        }
-      }
-    }
-    
-    // Close modal when clicking outside of it
-    window.onclick = function(event) {
-      const modal = document.getElementById('editModal');
-      if (event.target === modal) {
-        closeEditModal();
-      }
-    }
-    
-    // Close modal with Escape key
-    document.addEventListener('keydown', function(event) {
-      if (event.key === 'Escape') {
-        const modal = document.getElementById('editModal');
-        if (modal.style.display === 'block') {
-          closeEditModal();
-        }
-      }
-    });
-    //#endregion Modal Functions
-  </script>
-</body>
-</html>
+<!DOCTYPE html>
+<html>
+<head>
+  <title>LoRA Metadata Viewer</title>
+  <meta charset="UTF-8">
+  <link id="favicon" rel="icon" type="image/x-icon" href="data:image/png;base64,iVBORw0KGgoAAAANSUhEUgAAABAAAAAQCAYAAAAf8/9hAAAAAXNSR0IArs4c6QAAAARnQU1BAACxjwv8YQUAAAAJcEhZcwAACxMAAAsTAQCanBgAAAL0SURBVDhPtZNfSFNRHMe/2929m9t1Tudymumcc1bWQyZCSpaBCWIqgnspfcmHgh6ioKfsobeEXnpIg+ghAtGyByNB9MF/EJkPKigT1Dmnc+7un/u/u7vd7l0mVERPfeBw+B3O98v5nt85+G88uN2rECbqR/V3JEdzhtZLV9V3my03k7FIQ05untnqdiRoktyNBgPT5lJzwaJ9k3P43KMvht+sHUl+MaBXB8feIZls94cCoBUqYUkCnU4Lf8AHVZYKm24n9mN+2+Sn91feLn1ziKJjg8WXH57p9UWP1CkJVCoVJIQMiXAUnlQMNAgsWVfgCoew6Xcir8rwWl9W+rSzvcMhFcVjT55fK9bk35OlgUgsBgkvQYJN4MDDgEzxkKR56DUFMOYVgoiSKCmv6KWVygZRK73V0XOhrNA0mEVQSsa9j9XADoJeH0KMD242iHSSBZ9MQSGXY2F9BzYmjnAwDp/Pny0aECvW5cid613VlEJ2/quPwQGnhffAhiAbwqzXhi2vE+W5BciSkSAVJAiTHgZzETguaQyHwxOEYML21LfUqIz05ZLyk5BSOpiaz+LExQq49hRCJDXOaeWg0lKw8jQK68woNZxCpblSR1Ikm7kDz+HheiKSRFFuFmrrteCRgpySo7HBjGqDGjkyJXYDXtB1Z6DWqCGTyZCdTUOr1RoyBmtu+yTHcLblhS24QuFMXjYhZE/7QdAhMFE/FPUmGKoqYSwrE1qrQ5LjIETwiBEwtfwlVJpfvEWZCtqKTUYqX9ggtlKZp0UoGkE6m0RlXS3A87BardBoNLDb7Z6+vr6Hov6Ymbm5zxsbG/zU1JRvz7kX5ziOPwwc8rF4nHe5XNz4+Pj8xMTELsuy/MfR0QFRk4nwk/nZ+QGGYfxDQ0P3b7S2dm5vb8fUOWo4dnacnZ2WtpaWliaeT8/GhLciJaTkkewPzMIQPxIGB189Fo7Kz8xMLwplJm6XxXJ6eGR4pL//WZNY/xOLxdLY3d1dc1T+BvAd/0w7pD7OdiEAAAAASUVORK5CYII=">
+  <style>
+    :root { --link:#4dabf7; --error:#dc3545; --databg:#f1f0e4; --datatxt:#c1c5c1; --string:#64ad15; --key:#8563c1; --number:#ff9e64; --boolean:#61aeee; --null:#e06c75;}
+    :root { --bg:#F4F4F4; --vltheme:#3e3a3e; --ltheme:#dddbd6; --theme:#e2dfd8; --dtheme:#ebe8e1; --vdtheme:#f1f0e4; }
+    .dark-theme { --bg:#121212; --vltheme:#c1c5c1; --ltheme:#2C2E33; --theme:#373A40; --dtheme:#25262b; --vdtheme:#1A1B26; --databg:#1A1B26; --string:#9ece6a; --key:#bb9af7;}
+    body { font-family: Arial, sans-serif; background-color:var(--bg); color: var(--vltheme); margin:0; }
+    .body-content { margin:10px; }
+    .collapsible { cursor: pointer; user-select: none; margin-bottom: 5px; }
+    .collapsible:hover { background-color: var(--vdtheme); border-radius: 10px; }
+    .collapsible::before { content: "▼ "; display: inline-block; width: 1em; }
+    .collapsible.active::before { content: "▲ "; }
+    .content { display: none; padding: 5px; position: relative; }
+    .copy-btn { position: absolute; right: 0.5em; background-color: transparent; border: none; color: grey; }
+    .copy-btn:hover { background-color: grey; color: white; border-radius: 5px; }
+    .note { font-size: 0.7em; font-style: italic; }
+    .header, #settings-btn { margin:20px; font-size: 2em; font-weight: bold; }
+    .footer { margin:10px; text-align: center; font-size: 0.9em; }
+    #notificationPanel, #editorNotificationPanel, .error { text-align: center; color:var(--error); font-weight: bold; }
+    #settings-btn { position: absolute; top: 0; right: 0; }
+    #settings-btn.collapsible::before, #settings-btn.collapsible.active::before { content: none; }
+    a { color: var(--link); font-weight: bold; text-decoration: none; }
+    input, textarea, select { font-family: monospace; color: var(--vltheme); background-color: var(--ltheme); border-radius: 10px;  }
+    input { padding:5px; }
+    textarea { width: 100%; }
+    select { font-size: 1.3em; padding: 5px;}
+    hr { border: none; border-bottom: 1px solid var(--theme); }
+    input[type=checkbox] { margin: 10px;}
+    pre { margin: 0; }
+    .json-data { overflow: overlay; background:var(--databg); color:var(--datatxt); padding: 10px; border-radius: 10px; }
+    .editor-header { text-align: center; margin: 10px; }
+    .editor-header button, .settings-button, .custom-file-upload { font-size: 1.1em; color: var(--vltheme); background-color: var(--ltheme); border: none; border-radius: 10px; padding:8px; }
+    .editor-header button:hover, .settings-button:hover, .custom-file-upload:hover { background-color: var(--theme); }
+    .custom-file-upload > input { display: none; }
+    .svg-icon { width: 1em; height: 1em;}
+    .svg-icon-lg { width: 3em; height: 3em;}
+    .svg-icon path, .svg-icon polygon, .svg-icon rect { fill: var(--vltheme); }
+    .svg-icon circle { stroke: var(--vltheme); stroke-width: 1; }
+    .flex-container { display: flex; }
+    .string { color:var(--string); }
+    .key { color:var(--key); }
+    .summary-table td .string { color: var(--vltheme); }
+    .summary-table td { border-bottom: 1px solid var(--theme); width: 100%; padding:4px; }
+    .summary-table tr td:first-child { font-weight: bold; width: auto; white-space: nowrap; padding-right: 20px; }
+    .summary-table select { font-size: 1em;}
+    .summary-table input[type=text] { width: 100%; width: -moz-available; width: -webkit-fill-available; }
+    .summary-table input[type=number] { max-width: 60px;}
+    .panel-option { font-size: 0.8em; }
+    .number { color:var(--number); }
+    .boolean { color:var(--boolean); }
+    .null { color:var(--null); }
+    .editable-list, .editable-list input, .editable-list textarea { vertical-align: top; width: 100%; width: -moz-available; width: -webkit-fill-available;}
+    .editable-list td { padding: 5px;  }
+    .editable-list th { text-align: left; }
+    .pillbox { display: inline-block; border: 1px solid #ccc; border-radius: 20px; padding: 4px 6px; margin: 5px; }
+    .pillbox span { background-color: var(--theme); border-radius: 10px; padding: 2px 4px; margin: 2px; }
+    .section-header { font-size: 1.2em; font-weight: bold;}
+    .notes { font-style: italic; font-size: 0.8em; }
+    .summary-grid { display: flex; flex-wrap: wrap; font-size: 20px; color: var(--datatxt);} 
+    .summary-grid > div { border: 1px solid var(--dtheme); background-color: var(--databg); align-self: flex-start; border-radius: 12px; margin: 5px; padding:5px; } 
+    .summary-grid > div > div:first-child { color: var(--string); font-size: 16px;} 
+    .tabcontent { display: none; border:1px solid var(--theme); border-radius: 0 20px 20px 20px; padding: 10px; margin-bottom: 10px; }
+    .tablinks { font-size: 1em; color: var(--vltheme); background-color: var(--ltheme); cursor: pointer; padding: 10px 20px; margin: 0; border:none; border-radius: 12px 12px 0 0; }
+    .tablinks.active { background-color: var(--vltheme); color: var(--theme); }
+    .tooltip { position:absolute; background-color: black; color: white; padding: 5px; border-radius: 3px; z-index: 1000; }
+    .copyable-item { cursor: pointer; background-color: var(--ltheme); font-weight: normal; border-radius: 8px; padding: 3px; }
+    .copyable-item:hover { background-color: var(--theme); }
+    #loading { display: none; position: fixed; left: 50%; top: 50%; transform: translate(-50%, -50%); font-size: 1.5rem; color: #ffffff; background: rgba(0, 0, 0, 0.7); padding: 20px; border-radius: 10px; z-index: 1000; min-width: 300px; text-align: center; }
+    #loading .spinner { margin: 10px auto; border: 4px solid rgba(255, 255, 255, 0.3); border-radius: 50%; border-top: 4px solid #ffffff; width: 30px; height: 30px; animation: spin 1s linear infinite; }
+    @keyframes spin { 0% { transform: rotate(0deg); } 100% { transform: rotate(360deg); } }
+    .progress-container { width: 100%; height: 30px; background-color: #f3f3f3; border: 1px solid #ccc; border-radius: 5px; position: relative; margin: 20px 0; text-align: center; }
+    .progress-bar { height: 100%; width: 0;  background-color: #4caf50; border-radius: 5px; position: absolute; top: 0; left: 0;  transition: width 0.2s ease-in-out; }
+    .progress-text { position: absolute; top: 50%; left: 50%; transform: translate(-50%, -50%); font-weight: bold; color: black; z-index: 2; }
+    doro-doro { position: absolute; margin: -15px 0 0 10px; }
+    .files-list { max-height: 400px; overflow-y: auto; border: 1px solid var(--theme); border-radius: 10px; padding: 10px; margin-top: 10px; }
+    .file-item { display: flex; justify-content: space-between; align-items: center; padding: 8px; margin: 2px 0; background-color: var(--ltheme); border-radius: 5px; cursor: pointer; }
+    .file-item:hover { background-color: var(--theme); }
+    .file-item.selected { background-color: var(--link); color: white; }
+    .file-name { font-weight: bold; flex-grow: 1; }
+    .file-size { font-size: 0.8em; color: var(--datatxt); margin-left: 10px; }
+    .file-path { font-size: 0.7em; color: var(--datatxt); font-style: italic; }
+    
+    /* Modal styles */
+    .modal { display: none; position: fixed; z-index: 2000; left: 0; top: 0; width: 100%; height: 100%; background-color: rgba(0,0,0,0.5); }
+    .modal-content { background-color: var(--bg); margin: 5% auto; padding: 20px; border-radius: 10px; width: 80%; max-width: 800px; max-height: 80vh; overflow-y: auto; }
+    .modal-header { display: flex; justify-content: space-between; align-items: center; margin-bottom: 20px; }
+    .modal-title { font-size: 1.5em; font-weight: bold; color: var(--vltheme); }
+    .close { color: var(--vltheme); font-size: 28px; font-weight: bold; cursor: pointer; }
+    .close:hover { color: var(--error); }
+    .modal-body { margin-bottom: 20px; }
+    .modal-footer { display: flex; justify-content: flex-end; gap: 10px; }
+    .modal textarea { width: 100%; height: 400px; font-family: monospace; font-size: 14px; }
+    .modal button { padding: 10px 20px; border: none; border-radius: 5px; cursor: pointer; font-size: 1em; }
+    .modal .btn-primary { background-color: var(--link); color: white; }
+    .modal .btn-primary:hover { background-color: #3d8bf7; }
+    .modal .btn-secondary { background-color: var(--ltheme); color: var(--vltheme); }
+    .modal .btn-secondary:hover { background-color: var(--theme); }
+  </style>
+</head>
+<body class="dark-theme">
+  <div class="header">
+    LoRA Metadata Viewer
+    <doro-doro></doro-doro>
+  </div>
+  <hr/>
+  <span id="settings-btn" class="collapsible boom" data-target="settings-panel">⚙</span>
+
+  <div class="body-content">
+    <div id="settings-panel" class="content">
+      <div class="tab-container">
+          <button class="tablinks" data-target-tab="tab0">General</button>
+          <button class="tablinks" data-target-tab="tab1">Display</button>
+          <button class="tablinks" data-target-tab="tab2">Summary</button>
+          <button class="tablinks" data-target-tab="tab3">Metadata Editor</button>
+          <button class="tablinks" data-target-tab="tab4">Custom Fields</button>
+      
+          <div id="tab0" class="tabcontent">
+            <div><span class="notes">Settings are stored in your browser through the Local Storage API and will persist across sessions. Use this section to either reset, load, or save your current configuration.</span></div>           
+            <button id="clearSettingsBtn" class="settings-button">Restore Default Settings</button>
+            <button id="exportSettingsBtn" class="settings-button">Export Settings</button>
+            <button id="importSettingsBtn" class="settings-button">Import Settings</button>
+            <label class="custom-file-upload"><input type="file" id="importSettingsFile">Choose Import File</label>
+            <span id="importSettingsFileName">No file chosen</span>
+          </div>
+          <div id="tab1" class="tabcontent">
+            <div><input type="checkbox" id="enableSummary" class="settings-field" data-display="summaryPanel" checked><label for="enableSummary">Display Summary</label></div>
+            <div><input type="checkbox" id="enableCivitAiInfo" class="settings-field" data-display="civitAiInfoPanel" checked><label for="enableCivitAiInfo">Display CivitAI Info</label></div>
+            <div><input type="checkbox" id="enableSuggestedPrompt" class="settings-field" data-display="suggestedPromptPanel" checked><label for="enableSuggestedPrompt">Display Suggested Prompt</label></div>
+            <div><input type="checkbox" id="enableTagFrequency" class="settings-field" data-display="tagFrequencyPanel" checked><label for="enableTagFrequency">Display Tag Frequency</label></div>
+            <div><input type="checkbox" id="enableMetadata" class="settings-field" data-display="metadataPanel" checked><label for="enableMetadata">Display Metadata</label></div>
+            <div><input type="checkbox" id="enableMetadataEditor" class="settings-field" data-display="metadataEditorPanel" checked><label for="enableMetadataEditor">Display Metadata Editor</label></div>
+            <div><input type="checkbox" id="darkMode" class="settings-field" onclick="toggleDarkMode()" checked><label for="darkMode">Dark Mode</label></div>   
+          </div>
+          <div id="tab2" class="tabcontent">
+            <div><input type="checkbox" id="showUndefinedSummaryValues" class="settings-field" checked><label class="section-header" for="showUndefinedSummaryValues">Show undefined summary values</label></div>
+            <hr>
+            <div><span class="section-header">Summary Fields</span><br><span class="notes">Specify the name of the fields to be displayed in the summary section, separated by commas. To include fields from the CivitAI metadata, add "civitai." prefix (ie. "civitai.trainedWords"). To include custom fields, add "custom." prefix (ie. "custom.training_time").</span></div>
+            <textarea id="summaryFields" class="settings-field" rows="8" cols="100" spellcheck="false"></textarea>
+            <hr>
+            <div><span class="section-header">Custom Summary Template</span><br><span class="notes">This section defines the template to be used in the custom summary layout in HTML format. The fields to be displayed must be defined within {{}}. ( ie: {{ss_output_name}} ). To include file metadata fields, simply specify the field name. To include fields from the CivitAI metadata, add "civitai." prefix (ie. "civitai.trainedWords"). To include custom fields, add "custom." prefix (ie. "custom.training_time").</span></div>
+            <textarea id="customTemplate" spellcheck="false" class="settings-field" rows="60" cols="100">
+              <style>
+                .tile { display: flex; flex-direction: column; margin: 10px; overflow-wrap: anywhere; } 
+                .tile > div > div:first-child { border-bottom: 1px solid var(--vltheme); font-size: 0.8em; width: fit-content; } 
+                .tile > div { padding: 5px; }
+                .tile > div:first-child { border-bottom: 1px solid var(--vltheme); font-size: 1em; width: 100%; padding: 0; margin-bottom: 10px; } 
+                .break { flex-basis: 100%; height: 0;}
+                .prompt { font-size: 0.7em; }
+              </style>
+              <div class="custom-grid" style="display: flex; font-size: 20px;">
+                <div class="tile" style="max-width: 320px; min-width: 320px;">
+                  <div>Model</div>
+                  <div>{{custom.civitai_link}}</div>
+                  <div style="font-size: 0.8em;">{{custom.civitai_name?}}</div>
+                  <div class="null">{{custom.preview}}</div>
+                  <div style="max-height: 42px;">
+                    <div>Creator</div>
+                    <div>{{custom.creator}}</div>
+                  </div>
+                  <div>
+                    <div>AutoV2</div>
+                    <div>{{custom.autov2}}</div>
+                  </div>
+                  <div>
+                    <div>AutoV3</div>
+                    <div>{{custom.autov3}}</div>
+                  </div>
+                  <div>
+                    <div>Base Model</div>
+                    <div>{{custom.base_model_url}}</div>
+                  </div>
+                  <div>
+                    <div>VAE</div>
+                    <div>{{custom.vae_url}}</div>
+                  </div>
+                </div>
+                <div class="custom-grid" style="display: flex; flex-wrap: wrap;">
+                  <div class="tile">
+                    <div>General</div>
+                    <div>
+                      <div>Batch</div>
+                      <div>{{custom.batch_size}}</div>
+                    </div>
+                    <div>
+                      <div>Gradient Acc. Steps</div>
+                      <div>{{custom.gradient_accumulation}}</div>
+                    </div>
+                    <div>
+                      <div>Resolution</div>
+                      <div>{{custom.resolution}}</div>
+                    </div>
+                    <div>
+                      <div>Clip Skip</div>
+                      <div>{{ss_clip_skip}}</div>
+                    </div>
+                    <div>
+                      <div>Epoch</div>
+                      <div>{{ss_epoch}} of {{ss_num_epochs}}</div>
+                    </div>
+                    <div>
+                      <div>Steps</div>
+                      <div>{{ss_steps}} of {{ss_max_train_steps}}</div>
+                    </div>
+                  </div>
+                  <div class="tile">
+                    <div>Network</div>
+                    <div>
+                      <div>Module</div>
+                      <div>{{ss_network_module}}</div>
+                    </div>
+                    <div>
+                      <div>Algorithm</div>
+                      <div>{{custom.algo_dora}}</div>
+                    </div>
+                    <div>
+                      <div>Dim / Alpha</div>
+                      <div class="number">{{ss_network_dim}} / {{ss_network_alpha}}</div>
+                    </div>
+                    <div>
+                      <div>Conv Dim / Alpha</div>
+                      <div class="number">{{custom.conv_dim}} / {{custom.conv_alpha}}</div>
+                    </div>
+                    <div>
+                      <div>Network Dropout</div>
+                      <div>{{ss_network_dropout}}</div>
+                    </div>
+                    <div>
+                      <div>IP Noise Gamma</div>
+                      <div>{{ss_ip_noise_gamma}}</div>
+                    </div>
+                  </div>
+                  <div class="tile">
+                    <div>Optimizer</div>
+                    <div>
+                      <div>Type</div>
+                      <div>{{custom.optimizer}}</div>
+                    </div>
+                    <div>
+                      <div>Scheduler</div>
+                      <div>{{ss_lr_scheduler}}</div>
+                    </div>
+                    <div>
+                      <div>Learning Rates</div>
+                      <div>LR: {{ss_learning_rate}}</div>
+                      <div>TE: {{ss_text_encoder_lr}}</div>
+                      <div>UNET: {{ss_unet_lr}}</div>
+                    </div>
+                    <div>
+                      <div>Optional Args</div>
+                      <div style="font-size: 12px;">{{custom.optimizer_args}}</div>
+                    </div>
+                    <div>
+                      <div>SNR</div>
+                      <div>{{ss_min_snr_gamma}}</div>
+                    </div>
+                    <div>
+                      <div>Warmup Steps</div>
+                      <div>{{ss_lr_warmup_steps}}</div>
+                    </div>
+                  </div>
+                  <div class="tile">
+                    <div>Noise Offset</div>
+                    <div>
+                      <div>Noise Offset</div>
+                      <div>{{ss_noise_offset}}</div>
+                    </div>
+                    <div>
+                      <div>Pyramid Noise Iterations</div>
+                      <div>{{ss_multires_noise_iterations}}</div>
+                    </div>
+                    <div>
+                      <div>Discount</div>
+                      <div>{{ss_multires_noise_discount}}</div>
+                    </div>
+                  </div>
+                  <div class="tile">
+                    <div>Training Info</div>
+                    <div>
+                      <div>Train Date</div>
+                      <div>{{custom.training_date}}</div>
+                    </div>
+                    <div>
+                      <div>Train Time</div>
+                      <div>{{custom.training_time}}</div>
+                    </div>
+                    <div>
+                      <div>Total Images</div>
+                      <div>{{custom.training_images}}</div>
+                    </div>
+                    <div>
+                      <div>Dataset</div>
+                      <div style="font-size: 12px;">{{ss_dataset_dirs}}</div>
+                    </div>
+                  </div>
+                  <div class="break"></div>
+                  <div class="tile">
+                    <div>Suggested Prompt</div>
+                    <div id="dashboardSuggestedPrompt" class="prompt">{{custom.suggested_prompt?}}</div>
+                  </div>
+                  <div class="break"></div>
+                  <div class="tile">
+                    <div>Trigger Words (CivitAI)</div>
+                    <div id="triggerWordsPrompt" class="prompt">{{civitai.trainedWords?}}</div>
+                  </div>
+                  <div class="break"></div>
+                  <div class="tile" style="max-width: 100%;">
+                    <div>Description (CivitAI)</div>
+                    <div id="civitaiDescription" style="max-height: 300px; overflow-y: auto; font-size: 0.9em; line-height: 1.4;">{{custom.civitai_description?}}</div>
+                  </div>
+                </div>
+              </div>
+              
+            </textarea>
+          </div>
+          <div id="tab4" class="tabcontent">
+            <div><span class="section-header">Custom Fields</span><br><span class="notes">This section defines the list of custom fields that may be displayed in the summary section. Calculations are defined as javascript expressions. Data from the following are available for calculations: Safetensors File metadata (fileMetadata), CivitAI resource info (civitaiMetadata), and previously defined custom fields (customMetadata). Keep in mind that custom fields are created in the same order they are defined in the list, meaning you may use a custom field in a calculation only if it was defined in a previous row.</span></div>
+            <table class="editable-list">
+              <thead>
+                <tr>
+                  <th>Name</th>
+                  <th>Calculation</th>
+                  <th>&nbsp;</th>
+                </tr>
+              </thead>
+              <tbody id="editableList" data-list-template="listItemTemplate"></tbody>
+              <template id="listItemTemplate">
+                <tr class="list-item">
+                  <td><input name="label" type="text" class="label-input" placeholder="Enter label" spellcheck="false" value="{{label}}"></td>
+                  <td><textarea name="calc" class="calculation-input" rows="3" cols="100" placeholder="Enter calculation" spellcheck="false" >{{calc}}</textarea></td>
+                  <td><button class="settings-button" onclick="removeListItem(this)">X</button></td>
+                </tr>
+              </template>
+            </table>
+            <button class="settings-button" onclick="addListItem('editableList','listItemTemplate')">Add Custom Field</button>
+            <button class="settings-button" onclick="document.getElementById('customFields').dispatchEvent(new Event('input', { bubbles: true, cancelable: true }))">Save Custom Field Changes</button>
+            <textarea id="customFields" class="settings-field" style="display: none;" rows="12" spellcheck="false" data-editable-list="editableList"></textarea>      
+          </div>
+      </div>
+    </div>
+
+    <!-- Server Files Panel -->
+    <div id="serverFilesPanel">
+      <h3 class="collapsible expanded" data-target="server-files-content">Available Files</h3>
+      <div id="server-files-content" class="content">
+        <div class="panel-option">
+          <button id="refreshFilesBtn" class="settings-button">Refresh File List</button>
+          <span id="serverInfo" class="notes"></span>
+        </div>
+        <div class="notes" style="margin: 10px 0; padding: 8px; background-color: var(--vdtheme); border-radius: 5px;">
+          ⚡ <strong>Fast Loading:</strong> Metadata is extracted on the server for .safetensors files, avoiding large downloads. Only metadata is transferred, making loading much faster!
+        </div>
+        <div class="panel-option" style="margin: 10px 0;">
+          <input type="text" id="fileSearchInput" placeholder="🔍 Search files by name... (Ctrl+F)" style="width: 100%; padding: 8px; margin-bottom: 5px; border: 1px solid var(--theme);">
+          <div style="display: flex; justify-content: space-between; align-items: center;">
+            <span id="fileSearchStats" class="notes"></span>
+            <button id="clearSearchBtn" class="settings-button" style="font-size: 0.9em; padding: 4px 8px; display: none;" title="Clear search (Esc)">✖ Clear</button>
+          </div>
+        </div>
+        <div id="filesList" class="files-list"></div>
+      </div>
+    </div>
+
+    <div id="notificationPanel"></div>
+
+    <div id="summaryPanel">
+      <h3 class="collapsible expanded">Summary</h3>
+      <div class="content">
+        <div class="panel-option">
+          <label class="section-header" for="summaryFormat">Layout: </label>
+          <select id="summaryFormat" class="settings-field" data-select-toggle>
+            <option value="json">JSON</option>
+            <option value="table">Table</option>
+            <!-- <option value="grid">Grid</option> -->
+            <option value="custom" selected>Dashboard</option>
+          </select>
+        </div>
+        <div id="summaryJson" data-toggle-target="summaryFormat" data-toggle-value="json">
+          <button class="copy-btn" onclick="copyToClipboard('summary',event)">Copy to clipboard</button>
+          <pre id="summary" class="json-data"></pre>
+        </div>
+        <div id="summaryTable" data-toggle-target="summaryFormat" data-toggle-value="table" class="summary-table"></div>
+        <div id="summaryGrid" data-toggle-target="summaryFormat" data-toggle-value="grid"></div>
+        <div id="summaryCustom" data-toggle-target="summaryFormat" data-toggle-value="custom"></div>
+        <hr>
+      </div>
+      <template id="summaryGridTemplate">
+        <div>
+          <div>{{key}}</div>
+          <div>{{value}}</div>
+        </div>
+      </template>
+    </div>
+
+    <div id="suggestedPromptPanel">
+      <h3 class="collapsible" data-target="suggested-prompt-content">Suggested Prompt</h3>
+      <div id="suggested-prompt-content" class="content">
+        <div id="tag-filter-btn" class="collapsible" data-target="suggested-prompt-settings">⚙</div>
+        <div id="suggested-prompt-settings" >
+          <table class="summary-table">
+            <tr>
+              <td><label for="suggestedPromptCount"><span >Show top N tags</span></label> <span id="suggestedPromptFilterVld" class="error"></span></td>
+              <td colspan="2"><input type="number" id="suggestedPromptCount" class="settings-field"><span class="note"></span></td>
+            </tr>
+            <tr>
+              <td><label for="suggestedPromptFilter"><span>Include Filter</span></label></td>
+              <td>
+                <input type="text" id="suggestedPromptFilter" class="settings-field">
+              </td>
+              <td>
+                <select id="suggestedPromptFilterMethod" class="settings-field">
+                  <option selected>None/Disable</option>
+                  <option value="partial">Partial Match (comma delimited)</option>
+                  <option value="exact">Exact Match (comma delimited)</option>
+                  <option value="regex">Regular Expression</option>
+                </select>
+              </td>
+            </tr>
+            <tr>
+              <td><label for="suggestedPromptExcludeFilter"><span >Exclude Filter</span></label> <span id="suggestedPromptExcludeFilterVld" class="error"></span></td>
+              <td>
+                <input type="text" id="suggestedPromptExcludeFilter" class="settings-field">
+              </td>
+              <td>
+                <select id="suggestedPromptExcludeFilterMethod" class="settings-field">
+                  <option>None/Disable</option>
+                  <option value="partial">Partial Match (comma delimited)</option>
+                  <option value="exact" selected>Exact Match (comma delimited)</option>
+                  <option value="regex">Regular Expression</option>
+                </select>
+              </td>
+            </tr>
+            <tr>
+              <td colspan="3"><input type="checkbox" id="suggestedPromptByFolder" class="settings-field"><label for="suggestedPromptByFolder">Show prompt by folder</label></td>
+            </tr>
+          </table>
+        </div>
+        <div id="suggestedPromptDetails"></div>
+      </div>
+    </div>
+
+    <div id="tagFrequencyPanel" >
+      <h3 class="collapsible" data-target="tag-frequency-content">Tag Frequency</h3>
+      <div id="tag-frequency-content" class="content">
+        <div id="tag-filter-btn" class="collapsible" data-target="tag-frequency-settings">⚙</div>
+        <div id="tag-frequency-settings" >
+          <table class="summary-table">
+            <tr>
+              <td><label for="tagFrequencyCount"><span >Show top N tags</span></label> <span id="tagFrequencyFilterVld" class="error"></span></td>
+              <td colspan="2"><input type="number" id="tagFrequencyCount" class="settings-field"><span class="note"></span></td>
+            </tr>
+            <tr>
+              <td><label for="tagFrequencyFilter"><span>Include Filter</span></label></td>
+              <td>
+                <input type="text" id="tagFrequencyFilter" class="settings-field">
+              </td>
+              <td>
+                <select id="tagFrequencyFilterMethod" class="settings-field">
+                  <option selected>None/Disable</option>
+                  <option value="partial">Partial Match (comma delimited)</option>
+                  <option value="exact">Exact Match (comma delimited)</option>
+                  <option value="regex">Regular Expression</option>
+                </select>
+              </td>
+            </tr>
+            <tr>
+              <td><label for="tagExcludeFilter"><span >Exclude Filter</span></label> <span id="tagExcludeFilterVld" class="error"></span></td>
+              <td>
+                <input type="text" id="tagExcludeFilter" class="settings-field">
+              </td>
+              <td>
+                <select id="tagExcludeFilterMethod" class="settings-field">
+                  <option selected>None/Disable</option>
+                  <option value="partial">Partial Match (comma delimited)</option>
+                  <option value="exact">Exact Match (comma delimited)</option>
+                  <option value="regex">Regular Expression</option>
+                </select>
+              </td>
+            </tr>
+            <tr>
+              <td colspan="3"><input type="checkbox" id="tagByFolder" class="settings-field"><label for="tagByFolder">Show tags by folder</label></td>
+            </tr>
+          </table>
+        </div>
+        <button class="copy-btn" onclick="copyToClipboard('keywordDetails',event)">Copy to clipboard</button>
+        <pre id="keywordDetails" class="json-data"></pre>
+      </div>
+    </div>
+
+    <div id="civitAiInfoPanel">
+      <h3 class="collapsible">CivitAI Info</h3>
+      <div class="content summary-table">
+        <table>
+          <tr><td>Model URL:</td><td><a id="modelUrl" target='_blank' href="#"></a></td></tr>
+          <tr><td>Resource Info:</td><td><a id="resourceUrl" target='_blank' href="#"></a></td></tr>
+          <tr><td>Preview:</td><td><div id='previewContainer' style='max-width: 100%; overflow: hidden;'></div></td></tr>
+        </table>
+        <div><pre id="civitaiDisplay" class="json-data"></div>
+      </div>
+    </div>
+
+    <div id="metadataPanel">
+      <h3 class="collapsible">Metadata</h3>
+      <div class="content">
+        <button class="copy-btn" onclick="copyToClipboard('metadataDisplay',event)">Copy to clipboard</button>
+        <button class="copy-btn" onclick="openEditModal()" style="right: 80px;">Edit JSON</button>
+        <pre id="metadataDisplay" class="json-data"></pre>
+      </div>
+    </div>
+
+    <div id="metadataEditorPanel">
+      <h3 class="collapsible">Metadata Editor</h3>
+      <div class="content">
+        <div id="editorHeader" class="editor-header">
+          <button onclick="saveMetadataFromEditor()">Save Changes</button>
+        </div>
+        <div id="editorNotificationPanel"></div>
+        <textarea id="metadataEditor" spellcheck="false" rows="100" cols="100"></textarea>
+      </div>
+    </div>
+  </div>
+
+  <hr/>
+  <div class="footer">
+    LoRA Metadata Viewer v1.6 |
+    <a href="https://github.com/Xypher7/lora-metadata-viewer" target='_blank'>GitHub</a> |
+    <a href="https://civitai.com/models/249721" target='_blank'>CivitAI</a>
+  </div>
+
+  <!-- Edit Metadata Modal -->
+  <div id="editModal" class="modal">
+    <div class="modal-content">
+      <div class="modal-header">
+        <h2 class="modal-title">Edit Metadata JSON</h2>
+        <span class="close" onclick="closeEditModal()">&times;</span>
+      </div>
+      <div class="modal-body">
+        <textarea id="editMetadataTextarea" placeholder="Enter JSON metadata here..."></textarea>
+      </div>
+      <div class="modal-footer">
+        <button class="btn-secondary" onclick="closeEditModal()">Cancel</button>
+        <button class="btn-primary" onclick="saveMetadata()">Save Changes</button>
+      </div>
+    </div>
+  </div>
+
+  <!-- Loading Animation Div -->
+  <div id="loading">
+    <div class="loading-message"></div>
+    <div class="spinner"></div>
+    <div class="progress-container">
+      <div class="progress-bar"></div>
+      <div class="progress-text">0%</div> <!-- Text placed as a sibling to the progress-bar -->
+    </div>
+  </div>
+
+  <script src="https://xypher7.github.io/Doro.js/doro.js"></script>
+  <script src="https://cdn.jsdelivr.net/npm/hash-wasm@4/dist/sha256.umd.min.js"></script>
+  <script>
+    //#region Gobal Variables
+    let safetensorsFile;
+    let fileMetadata = {};
+    let civitaiMetadata = {};
+    let customMetadata = {};
+    let basemodelMetadata = {};
+    let vaeMetadata = {};
+
+    const defaults = {};
+    defaults.summaryFields = "ss_output_name,ss_sd_model_name,ss_network_module,custom.batch_size,ss_gradient_accumulation_steps,custom.resolution,ss_optimizer,ss_lr_scheduler,ss_network_module,ss_clip_skip,ss_network_dim,ss_network_alpha,ss_network_args,ss_epoch,ss_num_epochs,ss_steps,ss_max_train_steps,ss_learning_rate,ss_text_encoder_lr,ss_unet_lr,ss_noise_offset,ss_adaptive_noise_scale,ss_min_snr_gamma,sshs_model_hash,custom.training_time,custom.training_start_time,custom.training_end_time,custom.lora_hash,custom.lora_hash_type,custom.civitai_url,ss_dataset_dirs,civitai.trainedWords";
+    defaults.suggestedPromptCount = 10;
+    defaults.suggestedPromptExcludeFilter = "1girl,1boy,background,standing,portrait,cowboy shot,upper body,looking at viewer,solo,smile,open mouth,closed mouth,blush,nude,nipples,anime,male focus";
+    defaults.suggestedPromptExcludeFilterMethod = 'partial';
+    defaults.suggestedPromptByFolder = "true";
+    
+    // Helper functions for preview generation (defined early so they can be used in customFields)
+    function isVideoUrl(url) {
+      if (!url) return false;
+      const videoExtensions = ['.mp4', '.webm', '.ogg', '.mov', '.avi', '.mkv'];
+      const lowerUrl = url.toLowerCase();
+      return videoExtensions.some(ext => lowerUrl.includes(ext));
+    }
+    
+    function createPreviewElement(url, civitaiUrl = null) {
+      console.log('createPreviewElement called with url:', url);
+      if (!url) return '';
+      
+      const isVideo = isVideoUrl(url);
+      console.log('isVideo:', isVideo);
+      const mediaStyle = 'max-width: 100%; display: block; height: auto;';
+      const linkStyle = 'display: inline-block; max-width: 100%;';
+      
+      if (isVideo) {
+        const videoHtml = `<video controls autoplay loop muted style="${mediaStyle}"><source src="${url}" type="video/mp4">Your browser does not support the video tag.</video>`;
+        return civitaiUrl ? `<a target='_blank' href='${civitaiUrl}' style='${linkStyle}'>${videoHtml}</a>` : videoHtml;
+      } else {
+        const imgHtml = `<img src='${url}' style='${mediaStyle}'>`;
+        return civitaiUrl ? `<a target='_blank' href='${civitaiUrl}' style='${linkStyle}'>${imgHtml}</a>` : imgHtml;
+      }
+    }
+    
+    defaults.customFields = [
+      {"label":"training_start_time","calc":"new Date(fileMetadata.ss_training_started_at * 1000)"},
+      {"label":"training_end_time","calc":"new Date(fileMetadata.ss_training_finished_at * 1000)"},
+      {"label":"training_time_ms","calc":"Math.abs(customMetadata.training_end_time.getTime() - customMetadata.training_start_time.getTime())"},
+      {"label":"training_h","calc":"Math.floor(customMetadata.training_time_ms / (1000 * 60 * 60))"},
+      {"label":"training_m","calc":"Math.floor((customMetadata.training_time_ms % (1000 * 60 * 60)) / (1000 * 60))"},
+      {"label":"training_s","calc":"Math.floor((customMetadata.training_time_ms % (1000 * 60)) / 1000)"},
+      {"label":"training_time","calc":"customMetadata.training_time_ms ? `${customMetadata.training_h}h ${customMetadata.training_m}m ${customMetadata.training_s}s` : undefined"},
+      {"label":"batch_size","calc":"fileMetadata.ss_total_batch_size || (fileMetadata.ss_datasets && fileMetadata.ss_datasets[0].batch_size_per_device)"},
+      {"label":"resolution","calc":"fileMetadata['modelspec.resolution'] || fileMetadata.ss_resolution || fileMetadata.ss_datasets[0].resolution.toString()"},
+      {"label":"optimizer","calc":"fileMetadata.ss_optimizer && fileMetadata.ss_optimizer.match(/\\b(\\w+)\\b(?=\\s*\\()|\\b(\\w+)\\b$/)?.[0]"},
+      {"label":"civitai_url","calc":"civitaiMetadata?.modelId ? `https://civitai.com/models/${civitaiMetadata.modelId}?modelVersionId=${civitaiMetadata.id}` : null"},
+      {"label":"civitai_link","calc":"customMetadata.civitai_url ? `<a target='_blank' href='${customMetadata.civitai_url}'>${fileMetadata.ss_output_name || safetensorsFile.name}</a>` : fileMetadata.ss_output_name || safetensorsFile.name"},
+      {"label":"preview","calc":"(civitaiMetadata?.images && civitaiMetadata.images.length > 0 && customMetadata.civitai_url) ? createPreviewElement(civitaiMetadata.images[0].url, customMetadata.civitai_url) : ''"},
+      {"label":"base_model_hash","calc":"(fileMetadata.ss_new_sd_model_hash || fileMetadata.ss_sd_model_hash).substring(0,10)"},
+      {"label":"base_model_url","calc":"basemodelMetadata?.modelId ? `<a target='_blank' href='https://civitai.com/models/${basemodelMetadata.modelId}?modelVersionId=${basemodelMetadata.id}'>${fileMetadata.ss_sd_model_name} (${basemodelMetadata.baseModel || civitaiMetadata.baseModel})</a>` : (fileMetadata.ss_sd_model_name.indexOf('/')>0 ? `<a target='_blank' href='https://huggingface.co/${fileMetadata.ss_sd_model_name}'>${fileMetadata.ss_sd_model_name}</a>` : fileMetadata.ss_sd_model_name)"},
+      {"label":"vae_url","calc":"vaeMetadata?.modelId ? `<a target='_blank' href='https://civitai.com/models/${vaeMetadata.modelId}?modelVersionId=${vaeMetadata.id}'>${fileMetadata.ss_vae_name}</a>` : (fileMetadata.ss_vae_name.indexOf('/')>0 ? `<a target='_blank' href='https://huggingface.co/${fileMetadata.ss_vae_name}'>${fileMetadata.ss_vae_name}</a>` : fileMetadata.ss_vae_name)"},
+      {"label":"conv_dim","calc":"parseInt(fileMetadata.ss_network_args.conv_dim) || undefined"},
+      {"label":"conv_alpha","calc":"parseFloat(fileMetadata.ss_network_args.conv_alpha) || undefined"},
+      {"label":"algo","calc":"fileMetadata.ss_network_args.algo"},
+      {"label":"optional_args","calc":"fileMetadata.ss_optimizer.indexOf('(') > 0 ? fileMetadata.ss_optimizer.slice(fileMetadata.ss_optimizer.indexOf('(')+1,-1) : undefined"},
+      {"label":"optimizer_args","calc":"Object.fromEntries(customMetadata.optional_args.replace('[','(').replace(']',')').match(/(\\w+=[^,()]+|\\w+=\\([^()]*\\))/g).map(item => item.split('=')))"},
+      {"label":"weight_decay","calc":"customMetadata.optimizer_args.weight_decay"},
+      {"label":"betas","calc":"customMetadata.optimizer_args.betas"},
+      {"label":"d_coef","calc":"customMetadata.optimizer_args.d_coef"},
+      {"label":"dora","calc":"fileMetadata.ss_network_args.dora_wd.toLowerCase() === 'true'"},
+      {"label":"algo_dora","calc":"customMetadata.algo && customMetadata.dora ? `${customMetadata.algo} (${customMetadata.dora && 'DoRA'})` : customMetadata.algo || customMetadata.dora"},
+      {"label":"training_images","calc":"Object.values(fileMetadata.ss_dataset_dirs).reduce((sum, obj) => sum + obj.img_count, 0)"},
+      {"label":"training_date","calc":"fileMetadata.ss_training_started_at ? customMetadata.training_start_time.toLocaleDateString('en-US', { month: 'short', day: 'numeric', year: 'numeric' }) : undefined"},
+      {"label":"gradient_accumulation","calc":"fileMetadata.ss_gradient_checkpointing === 'True' ? fileMetadata.ss_gradient_accumulation_steps : undefined"},
+      {"label":"file_hash","calc":"customMetadata?.lora_hash.toUpperCase() + (customMetadata?.lora_hash_type?` (${customMetadata?.lora_hash_type})`:'')"},
+      {"label":"creator","calc":"civitaiMetadata?.model ? `<a href='https://civitai.com/user/${civitaiMetadata?.model?.creator.username}' target='_blank'><span>${civitaiMetadata?.model?.creator.username}</span><img alt='' src='${civitaiMetadata?.model?.creator.image}' style='border-radius: 50%; float:right; width:80px; margin-top:-20px;'></img></a>`: undefined"},
+      {"label":"civitai_name","calc":"customMetadata.civitai_url ? `<a target='_blank' href='${customMetadata.civitai_url}'>${civitaiMetadata?.model?.name}</a>` : undefined"},
+      {"label":"civitai_description","calc":"(civitaiMetadata?.description && civitaiMetadata?.model?.description) ? (civitaiMetadata.description + '<hr style=\"margin: 1em 0; border: 1px solid #ccc;\">' + civitaiMetadata.model.description) : (civitaiMetadata?.model?.description || civitaiMetadata?.description || undefined)"},
+    ];
+    
+    const metadataDisplay = document.getElementById('metadataDisplay');
+    const metadataEditor = document.getElementById('metadataEditor');
+    const metadataEditorSimple = document.getElementById('metadataEditorSimple');
+    const summary = document.getElementById('summary'); 
+    const summaryTable = document.getElementById('summaryTable'); 
+    const summaryGrid = document.getElementById('summaryGrid'); 
+    const summaryGridTemplate = document.getElementById('summaryGridTemplate'); 
+    const summaryCustom = document.getElementById('summaryCustom'); 
+    const modelUrl = document.getElementById('modelUrl');
+    const resourceUrl = document.getElementById('resourceUrl');
+    const civitaiDisplay = document.getElementById('civitaiDisplay');
+    const previewContainer = document.getElementById('previewContainer');
+    const keywordDetails = document.getElementById('keywordDetails');
+    const suggestedPromptDetails = document.getElementById('suggestedPromptDetails');
+    const notificationPanel = document.getElementById('notificationPanel');
+    const editorNotificationPanel = document.getElementById('editorNotificationPanel');
+    const editorHeader = document.getElementById('editorHeader');
+    
+    const summaryFields = document.getElementById('summaryFields');
+    const showUndefinedSummaryValues = document.getElementById('showUndefinedSummaryValues');
+    const customFields = document.getElementById('customFields');
+    const customTemplate = document.getElementById('customTemplate');
+    const enableSummary = document.getElementById('enableSummary');
+    const enableCivitAiInfo = document.getElementById('enableCivitAiInfo');
+    const enableTagFrequency = document.getElementById('enableTagFrequency');
+    const enableSuggestedPrompt = document.getElementById('enableSuggestedPrompt');
+    const tagFrequencyCount = document.getElementById('tagFrequencyCount');
+    const tagFrequencyFilter = document.getElementById('tagFrequencyFilter');
+    const tagFrequencyFilterVld = document.getElementById('tagFrequencyFilterVld');
+    const tagFrequencyFilterMethod = document.getElementById('tagFrequencyFilterMethod');
+    const tagByFolder = document.getElementById('tagByFolder');
+    const tagExcludeFilter = document.getElementById('tagExcludeFilter');
+    const tagExcludeFilterMethod = document.getElementById('tagExcludeFilterMethod');
+    const tagExcludeFilterVld = document.getElementById('tagExcludeFilterVld');
+    const suggestedPromptCount = document.getElementById('suggestedPromptCount');
+    const suggestedPromptFilter = document.getElementById('suggestedPromptFilter');
+    const suggestedPromptFilterVld = document.getElementById('suggestedPromptFilterVld');
+    const suggestedPromptFilterMethod = document.getElementById('suggestedPromptFilterMethod');
+    const suggestedPromptByFolder = document.getElementById('suggestedPromptByFolder');
+    const suggestedPromptExcludeFilter = document.getElementById('suggestedPromptExcludeFilter');
+    const suggestedPromptExcludeFilterMethod = document.getElementById('suggestedPromptExcludeFilterMethod');
+    const suggestedPromptExcludeFilterVld = document.getElementById('suggestedPromptExcludeFilterVld');
+
+    const pillboxTemplate = document.getElementById('pillboxTemplate');
+    const enableMetadata = document.getElementById('enableMetadata');
+    const enableMetadataEditor = document.getElementById('enableMetadataEditor');
+    const darkMode = document.getElementById('darkMode');
+    const clearSettingsBtn = document.getElementById('clearSettingsBtn');
+    const exportSettingsBtn = document.getElementById('exportSettingsBtn');
+    const importSettingsBtn = document.getElementById('importSettingsBtn');
+    const importSettingsFile = document.getElementById('importSettingsFile');
+    const importSettingsFileName = document.getElementById('importSettingsFileName');
+
+    const loading = document.getElementById('loading');
+    const loadingMessage = document.querySelector('.loading-message');
+    const progressBar = document.querySelector('.progress-bar');
+    const progressText = document.querySelector('.progress-text');
+    
+    // Server-related elements
+    const serverFilesPanel = document.getElementById('serverFilesPanel');
+    const filesList = document.getElementById('filesList');
+    const refreshFilesBtn = document.getElementById('refreshFilesBtn');
+    const serverInfo = document.getElementById('serverInfo');
+    const fileSearchInput = document.getElementById('fileSearchInput');
+    const fileSearchStats = document.getElementById('fileSearchStats');
+    const clearSearchBtn = document.getElementById('clearSearchBtn');
+    
+    // Server state
+    let serverFiles = [];
+    let filteredFiles = [];
+    let selectedFileItem = null;
+    let isServerMode = false;
+    //#endregion Global Variables
+    //#region Initialization 
+    init();
+
+    function init(){   
+      initSelectToggle();
+      initSettingsStorage();
+      initCollapsible();
+      initTabs();
+      initServerMode();
+      [tagFrequencyCount, tagFrequencyFilter, tagExcludeFilter, tagExcludeFilterMethod, tagFrequencyFilterMethod].forEach(e=>{ e.addEventListener('change', updateTagFrequency); });
+      tagByFolder.addEventListener('click', updateTagFrequency);
+      [suggestedPromptCount, suggestedPromptFilter, suggestedPromptExcludeFilter, suggestedPromptExcludeFilterMethod, suggestedPromptFilterMethod].forEach(e=>{ e.addEventListener('change', ()=>{updateTagFrequency(null,true);}); });
+      suggestedPromptByFolder.addEventListener('click', ()=>{updateTagFrequency(null,true);});
+      if(window.matchMedia && !window.matchMedia('(prefers-color-scheme: dark)').matches) darkMode.checked = !darkMode.checked;
+    }
+
+    function initSelectToggle() {
+      document.querySelectorAll('select[data-select-toggle]').forEach(select => {
+          select.addEventListener('change', () => {
+              document.querySelectorAll(`[data-toggle-target="${select.id}"]`).forEach(element => {
+                  element.style.display = select.value === element.getAttribute('data-toggle-value') ? 'block' : 'none';
+              });
+          });
+          select.dispatchEvent(new Event('change', { bubbles: true, cancelable: true }));    
+      });
+    }
+
+    function initCollapsible(){
+      document.querySelectorAll('.collapsible').forEach((collapsible, i) => {
+        collapsible.addEventListener('click', function () {
+          this.classList.toggle('active');
+          const targetSelector = this.getAttribute('data-target');
+          const content = !targetSelector ? this.nextElementSibling : document.getElementById(targetSelector);
+          if (content.style.display === 'block') {
+            content.style.display = 'none';
+          } else {
+            content.style.display = 'block';
+          }
+        });
+        const targetSelector = collapsible.getAttribute('data-target');
+        if(!!targetSelector) {
+          const content = document.getElementById(targetSelector);
+          content.classList.add('content');
+        }
+        if (collapsible.classList.contains('expanded')) collapsible.click();
+      });
+
+      const toggleDisplay = e => {      
+        const targetId = e.getAttribute('data-display');
+        const targetElement = document.getElementById(targetId);
+        if (targetElement) {
+          targetElement.style.display = e.checked ? 'block' : 'none';
+        }
+      };
+
+      // Panel display toggle
+      document.querySelectorAll('input[type="checkbox"][data-display]').forEach(function(checkbox) {
+        checkbox.addEventListener('click', function() { toggleDisplay(this); });
+        window.addEventListener('load', ()=>{ toggleDisplay(checkbox); });
+      });
+    }
+
+    function initTabs(){
+      document.querySelectorAll(".tab-container").forEach(container => {
+          const tablinks = container.querySelectorAll("[data-target-tab]");
+          tablinks.forEach(button => { // Loop through each tab button and add a click event listener
+              button.addEventListener("click", () => {
+                  container.querySelectorAll(".tabcontent").forEach(tab => { tab.style.display = "none"; }); // Hide all tab content within this tab container
+                  tablinks.forEach(tab => { tab.classList.remove("active"); }); // Remove "active" class from all tab buttons within this tab container
+                  const targetTabId = button.getAttribute("data-target-tab");
+                  container.querySelector("#"+targetTabId).style.display = "block"; // Show the selected tab content within this tab container
+                  button.classList.add("active"); // Add "active" class to the clicked tab button within this tab container
+              });
+          });
+          // Set the default tab to be opened within this tab container
+          container.querySelector(".tabcontent").style.display = "block";
+          container.querySelector("[data-target-tab]").classList.add("active");
+      });
+    }
+
+    function initServerMode() {
+      // Check if we're running in server mode by trying to fetch server info
+      fetch('/api/info')
+        .then(response => response.json())
+        .then(data => {
+          if (data.server_mode) {
+            isServerMode = true;
+            serverInfo.textContent = `Server directory: ${data.files_directory}`;
+            loadServerFiles();
+            serverFilesPanel.style.display = 'block';
+          } else {
+            serverFilesPanel.style.display = 'none';
+          }
+        })
+        .catch(error => {
+          // Not in server mode or server not available
+          serverFilesPanel.style.display = 'none';
+          isServerMode = false;
+        });
+      
+      // Add event listeners for server UI
+      refreshFilesBtn.addEventListener('click', loadServerFiles);
+      fileSearchInput.addEventListener('input', filterFiles);
+      clearSearchBtn.addEventListener('click', clearSearch);
+    }
+
+    async function loadServerFiles() {
+      try {
+        showLoading('Loading file list...');
+        const response = await fetch('/api/files');
+        const data = await response.json();
+        
+        if (response.ok) {
+          serverFiles = data.files;
+          filteredFiles = serverFiles; // Initialize filtered list
+          renderFilesList();
+          updateSearchStats();
+          serverInfo.textContent = `Found ${data.total} files in: ${data.directory}`;
+        } else {
+          serverInfo.textContent = `Error: ${data.error}`;
+          filesList.innerHTML = '<div class="error">Failed to load files</div>';
+        }
+      } catch (error) {
+        serverInfo.textContent = 'Error connecting to server';
+        filesList.innerHTML = '<div class="error">Failed to connect to server</div>';
+      } finally {
+        hideLoading();
+      }
+    }
+
+    function renderFilesList() {
+      if (filteredFiles.length === 0) {
+        if (serverFiles.length === 0) {
+          filesList.innerHTML = '<div class="notes">No compatible files found</div>';
+        } else {
+          filesList.innerHTML = '<div class="notes">No files match your search</div>';
+        }
+        return;
+      }
+
+      const searchTerm = fileSearchInput.value.toLowerCase().trim();
+      
+      const filesHtml = filteredFiles.map(file => {
+        const sizeText = formatFileSize(file.size);
+        const pathText = file.relative_path !== file.name ? file.relative_path : '';
+        
+        // Highlight search matches
+        let displayName = file.name;
+        let displayPath = pathText;
+        
+        if (searchTerm) {
+          const highlightText = (text, term) => {
+            if (!text || !term) return text;
+            const regex = new RegExp(`(${term.replace(/[.*+?^${}()|[\]\\]/g, '\\$&')})`, 'gi');
+            return text.replace(regex, '<mark style="background-color: var(--link); color: white; padding: 1px 2px; border-radius: 2px;">$1</mark>');
+          };
+          
+          displayName = highlightText(file.name, searchTerm);
+          displayPath = highlightText(pathText, searchTerm);
+        }
+        
+        return `
+          <div class="file-item" data-file-path="${file.relative_path}">
+            <div>
+              <div class="file-name">${displayName}</div>
+              ${displayPath ? `<div class="file-path">${displayPath}</div>` : ''}
+            </div>
+            <div class="file-size">${sizeText}</div>
+          </div>
+        `;
+      }).join('');
+
+      filesList.innerHTML = filesHtml;
+
+      // Add click handlers to file items
+      filesList.querySelectorAll('.file-item').forEach(item => {
+        item.addEventListener('click', () => {
+          // Remove previous selection
+          if (selectedFileItem) {
+            selectedFileItem.classList.remove('selected');
+          }
+          
+          // Select current item
+          item.classList.add('selected');
+          selectedFileItem = item;
+          
+          // Load the file
+          const filePath = item.getAttribute('data-file-path');
+          loadServerFile(filePath);
+        });
+      });
+    }
+
+    async function loadServerFile(filePath) {
+      clearAll();
+      try {
+        // Check if it's a safetensors file and we're in server mode
+        if (filePath.toLowerCase().endsWith('.safetensors')) {
+          showLoading('Loading metadata from server...');
+          
+          // Fetch metadata directly from server
+          const metadataResponse = await fetch(`/api/metadata/${encodeURIComponent(filePath)}`);
+          
+          if (metadataResponse.ok) {
+            const metadataResult = await metadataResponse.json();
+            
+            // Create a mock file object for compatibility
+            const fileName = filePath.split('/').pop();
+            safetensorsFile = {
+              name: fileName,
+              serverPath: filePath,
+              relative_path: filePath, // Set the relative path for saving
+              size: metadataResult.file_info?.size || 0,
+              type: 'application/octet-stream',
+              isServerFile: true
+            };
+            
+            updateLoading('Processing metadata...', 50);
+            
+            // Process the metadata directly
+            fileMetadata = metadataResult.metadata;
+            updateMetadataEditor(metadataResult.formatted_metadata);
+            
+            updateLoading('Processing custom fields...', 70);
+            setCustomMetadata();
+            
+            updateMetadata(metadataResult.metadata);
+            updateTagFrequency(metadataResult.metadata);
+            updateTagFrequency(metadataResult.metadata, true);
+            
+            // Pass hashes from server for CivitAI lookup
+            if (metadataResult.hashes) {
+              safetensorsFile.serverHashes = metadataResult.hashes;
+            }
+            updateLoading('Looking up CivitAI info...', 80);
+            try {
+              await updateCivitAiInfo(safetensorsFile);
+            } catch (error) {
+              console.error('Error updating CivitAI info:', error);
+              // Continue even if CivitAI lookup fails
+            }
+            // Repopulate summary after CivitAI lookup completes (or fails) to ensure all fields are updated
+            updateSummary(metadataResult.metadata, civitaiMetadata, customMetadata);
+            
+            hideLoading();
+            notificationPanel.innerHTML = `Loaded metadata for: ${fileName}`;
+            return;
+          } else {
+            // If metadata extraction fails, fall back to downloading the entire file
+            const errorData = await metadataResponse.json().catch(() => ({}));
+            console.warn('Server metadata extraction failed:', errorData.error);
+            notificationPanel.innerHTML = 'Server metadata extraction failed, downloading file...';
+          }
+        }
+        
+        // Fall back to downloading the entire file (for .gguf files or if metadata extraction failed)
+        showLoading('Downloading file...');
+        
+        const response = await fetch(`/api/file/${encodeURIComponent(filePath)}`);
+        
+        if (response.ok) {
+          const contentLength = response.headers.get('Content-Length');
+          const total = parseInt(contentLength, 10);
+          let loaded = 0;
+          
+          const reader = response.body.getReader();
+          const stream = new ReadableStream({
+            start(controller) {
+              function pump() {
+                return reader.read().then(({ done, value }) => {
+                  if (done) {
+                    controller.close();
+                    return;
+                  }
+                  
+                  loaded += value.byteLength;
+                  if (total) {
+                    const progress = Math.round((loaded / total) * 20); // Use 20% for download
+                    updateLoading(`Downloading... ${formatFileSize(loaded)}/${formatFileSize(total)}`, progress);
+                  }
+                  
+                  controller.enqueue(value);
+                  return pump();
+                });
+              }
+              return pump();
+            }
+          });
+          
+          // Convert stream to blob
+          const streamResponse = new Response(stream);
+          const blob = await streamResponse.blob();
+          
+          updateLoading('File downloaded, processing...', 25);
+          
+          // Create a File object from the blob
+          const file = new File([blob], filePath.split('/').pop(), {
+            type: 'application/octet-stream'
+          });
+          
+          // Set the file name for display
+          safetensorsFile = file;
+          safetensorsFile.serverPath = filePath;
+          safetensorsFile.relative_path = filePath; // Set the relative path for saving
+          
+          // Process the file using existing handleFile logic
+          // Don't hide loading here - let handleFileData manage the loading state
+          await handleFileData(file);
+        } else {
+          let errorData;
+          try {
+            errorData = await response.json();
+          } catch (e) {
+            errorData = { error: `HTTP ${response.status}: ${response.statusText}` };
+          }
+          notificationPanel.innerHTML = `Error loading file: ${errorData.error}`;
+          hideLoading();
+        }
+      } catch (error) {
+        console.error('File loading error:', error);
+        if (error.name === 'TypeError' && error.message.includes('Failed to fetch')) {
+          notificationPanel.innerHTML = `Network error loading file. This might be due to the file size or proxy settings.`;
+        } else {
+          notificationPanel.innerHTML = `Error loading file: ${error.message}`;
+        }
+        hideLoading();
+      }
+    }
+
+    function formatFileSize(bytes) {
+      if (bytes === 0) return '0 Bytes';
+      const k = 1024;
+      const sizes = ['Bytes', 'KB', 'MB', 'GB'];
+      const i = Math.floor(Math.log(bytes) / Math.log(k));
+      return parseFloat((bytes / Math.pow(k, i)).toFixed(2)) + ' ' + sizes[i];
+    }
+
+    async function handleFile(file) {
+      clearAll();
+      safetensorsFile = file;
+      await handleFileData(file);
+    }
+
+    async function handleFileData(file) {
+      if(file.name.endsWith('.gguf')) {
+        try {
+          await updateCivitAiInfo(file);
+        } catch (error) {
+          console.error('Error updating CivitAI info:', error);
+          // Continue even if CivitAI lookup fails
+        }
+        setCustomMetadata();
+        updateSummary(fileMetadata, civitaiMetadata, customMetadata);
+        return;
+      }
+      if (!file.name.endsWith('.safetensors')) {
+        notificationPanel.innerHTML = 'Please drop a valid .safetensors file.';
+        hideLoading();
+        return;
+      }
+      try {
+        updateLoading('Parsing metadata...', 27);
+        const arrayBuffer = await file.slice(0, 8).arrayBuffer(); // Read first 8 bytes
+        const metadataSize = new DataView(arrayBuffer).getUint32(0, true); // Extract metadata size
+        const metadataArrayBuffer = await file.slice(8, 8 + metadataSize).arrayBuffer(); // Read metadata chunk
+        const header = JSON.parse(new TextDecoder('utf-8').decode(new Uint8Array(metadataArrayBuffer))); // Decode and parse metadata
+
+        let formattedMetadata = header['__metadata__'] || ''; 
+        let metadata = {};
+        if (!formattedMetadata) {
+          notificationPanel.innerHTML = 'No metadata found';
+          hideLoading();
+          return;
+        } else {
+          for (const key in formattedMetadata) {
+            if (typeof formattedMetadata[key] === 'string') {
+              try {
+                metadata[key] = JSON.parse(formattedMetadata[key]);
+              } catch (error) {
+                metadata[key] = formattedMetadata[key];
+              }
+            } else {
+              metadata[key] = formattedMetadata[key];
+            }
+          }
+        }
+        
+        updateLoading('Setting up metadata...', 28);
+        fileMetadata = metadata;
+        updateMetadataEditor(formattedMetadata);
+        
+        updateLoading('Processing custom fields...', 29);
+        setCustomMetadata();
+        
+        updateMetadata(metadata);
+        updateTagFrequency(metadata);
+        updateTagFrequency(metadata,true);
+        
+        updateLoading('Looking up CivitAI info...', 30);
+        try {
+          await updateCivitAiInfo(file);
+        } catch (error) {
+          console.error('Error updating CivitAI info:', error);
+          // Continue even if CivitAI lookup fails
+        }
+        // Repopulate summary after CivitAI lookup completes (or fails) to ensure all fields are updated
+        updateSummary(fileMetadata, civitaiMetadata, customMetadata);
+      } catch (error) {
+        notificationPanel.innerHTML += 'Error parsing metadata.<br>';
+        console.error('Error reading file:', error);
+        hideLoading();
+      }
+    }
+
+
+    function initSettingsStorage(){
+      // Unique prefix for the app
+      const appPrefix = 'x_lmv.';
+
+      // Retrieve values from local storage and set default values if not present
+      const loadSettings = () => {
+          document.querySelectorAll('.settings-field').forEach(function (element) {
+              const id = element.id ? appPrefix + element.id : null;
+              if (id) {
+                  let value = localStorage.getItem(id);
+                  if (value === null && defaults[element.id] !== undefined) {
+                      value = typeof defaults[element.id] === 'object' ? JSON.stringify(defaults[element.id]) : defaults[element.id];
+                      localStorage.setItem(id, value); // Store default value in local storage
+                  }
+                  if (value !== null) {
+                      if (element.type === 'checkbox') {
+                          element.checked = value === 'true';
+                      } else {
+                          element.value = value;
+                          if(element.getAttribute('data-editable-list') !== null){
+                              const listElem = document.getElementById(element.getAttribute('data-editable-list'));
+                              JSON.parse(value).forEach(obj => {
+                                  addListItem(element.getAttribute('data-editable-list'), listElem.getAttribute('data-list-template'), obj);
+                              })
+                          }
+                          if (element.tagName.toLowerCase() === 'select')
+                              element.dispatchEvent(new Event('change', { bubbles: true, cancelable: true }));                       
+                      }
+                      element.dispatchEvent(new Event('input', { bubbles: true, cancelable: true }));
+                  }
+              }
+          });
+          !darkMode.checked && toggleDarkMode();
+      };
+
+      // Save values to local storage
+      const saveSettings = () => {
+          document.querySelectorAll('.settings-field').forEach(function (element) {
+              const id = element.id ? appPrefix + element.id : null;
+              if (id) {
+                  let value = element.type === 'checkbox' ? element.checked : element.value;
+                  if(element.getAttribute('data-editable-list') !== null){
+                      const objectArray = [];
+                      const listElem = document.getElementById(element.getAttribute('data-editable-list'));
+                      listElem.querySelectorAll('.list-item').forEach(listItem => {
+                          const itemObject = {};
+                          listItem.querySelectorAll('[name]').forEach(inputField => {
+                              itemObject[inputField.getAttribute('name')] = inputField.value;
+                          });
+                          objectArray.push(itemObject);
+                      });
+                      value = element.value = JSON.stringify(objectArray);
+                  }
+                  localStorage.setItem(id, value.toString());
+              }
+          });
+      }
+
+      const exportLocalStorage = () => {
+          const storageData = JSON.stringify(localStorage); // Convert localStorage to JSON string
+          const blob = new Blob([storageData], { type: 'application/json' }); // Create a blob
+          const url = URL.createObjectURL(blob); // Create a URL for the blob
+          const a = document.createElement('a'); // Create an anchor element
+          a.href = url;
+          a.download = 'localStorage.json'; // Set the download filename
+          document.body.appendChild(a);
+          a.click(); // Trigger the download
+          document.body.removeChild(a); // Clean up the DOM
+      }
+
+      const importLocalStorage = (file) => {
+          const reader = new FileReader();
+          reader.onload = function(event) {
+              const storageData = JSON.parse(event.target.result);
+              for (let key in storageData) {
+                  if (storageData.hasOwnProperty(key)) localStorage.setItem(key, storageData[key]);
+              }
+          };
+          reader.readAsText(file);
+      }
+
+      // Load settings when the page is opened
+      window.addEventListener('load', function () {
+          loadSettings();
+          // Save settings when the user changes any input
+          document.querySelectorAll('.settings-field').forEach(function (element) {
+              element.addEventListener('input', saveSettings);
+          });
+      });
+
+      exportSettingsBtn.addEventListener('click', exportLocalStorage);
+
+      importSettingsBtn.addEventListener('click', () => {
+        if (importSettingsFile.files.length > 0) {
+          importLocalStorage(importSettingsFile.files[0]);
+          location.reload();
+        }else alert('Please select a file to import.');
+      });
+
+      importSettingsFile.addEventListener('change', function() {
+          if (importSettingsFile.files.length > 0) importSettingsFileName.textContent = importSettingsFile.files[0].name;
+          else importSettingsFileName.textContent = 'No file chosen';
+      });
+
+      // Clear local storage and reset defaults
+      clearSettingsBtn.addEventListener('click', () => {
+        for (let i = localStorage.length - 1; i >= 0; i--) {
+          const key = localStorage.key(i);
+          if (key.startsWith(appPrefix)) 
+            localStorage.removeItem(key);
+        }
+        location.reload();
+      });
+    }
+
+    //#endregion Initialization 
+    //#region UI Rendering
+    
+    function clearAll(){
+      notificationPanel.innerHTML = '';
+      editorNotificationPanel.innerHTML = '';
+      summary.innerHTML = '';
+      summaryTable.innerHTML = '';
+      summaryGrid.innerHTML = '';
+      summaryCustom.innerHTML = '';
+      modelUrl.href = '#';
+      modelUrl.innerHTML = '';
+      resourceUrl.href = '#';
+      resourceUrl.innerHTML = '';
+      previewContainer.innerHTML = '';
+      civitaiDisplay.innerHTML = '';
+      keywordDetails.innerHTML = '';
+      metadataDisplay.innerHTML = '';
+      metadataEditor.value = '';
+      editorHeader.style.display = "none";
+
+      fileMetadata = {};
+      civitaiMetadata = {};
+      customMetadata = {};
+      basemodelMetadata = {};
+      vaeMetadata = {};
+      safetensorsFile = null;
+    }
+
+    function showLoading(message = null) {
+      loading.style.display = 'block';
+      updateLoading(message, 0);
+    }
+
+    // Function to hide the loading animation
+    function hideLoading() {
+      loading.style.display = 'none';
+    }
+
+    function updateLoading(message, progress){
+      if(message !== null) loadingMessage.innerHTML = message;
+      updateProgress(progress);
+    }
+
+    function updateProgress(progress){
+      if(progress || progress === 0){
+        progressBar.style.width = `${progress}%`;
+        progressText.textContent = `${progress}%`;
+      }
+    }
+
+    function updateMetadata(metadata) {
+      if(enableMetadata.checked) formatAndColorizeJSON(metadata, metadataDisplay);    
+    }
+
+    function updateMetadataEditor(metadata) {
+      if(enableMetadataEditor.checked) {
+        // Clean the metadata for display - unescape JSON strings
+        const cleanMetadata = cleanMetadataForDisplay(metadata);
+        metadataEditor.value = cleanMetadata? JSON.stringify(cleanMetadata, null, 2): '';
+        editorHeader.style.display = "";
+      }
+    }
+    
+    function cleanMetadataForDisplay(metadata) {
+      if (!metadata) return metadata;
+      
+      const cleaned = {};
+      for (const [key, value] of Object.entries(metadata)) {
+        if (typeof value === 'string') {
+          // Try to parse as JSON to unescape it
+          try {
+            const parsed = JSON.parse(value);
+            cleaned[key] = parsed;
+          } catch (e) {
+            // If it's not valid JSON, keep as string
+            cleaned[key] = value;
+          }
+        } else {
+          cleaned[key] = value;
+        }
+      }
+      return cleaned;
+    }
+
+    function updateSummary(metadata, civitaiMetadata, customMetadata) {     
+      if(enableSummary.checked){
+        const summaryJson = fetchMetadataValues(summaryFields.value);
+        renderSummary(summaryJson);
+        const spContainer = document.getElementById('dashboardSuggestedPrompt');
+        if(spContainer && customMetadata.suggested_prompt) renderSuggestedPrompt(customMetadata.suggested_prompt, spContainer);
+        const twContainer = document.getElementById('triggerWordsPrompt');
+        if(twContainer && civitaiMetadata?.trainedWords) renderSuggestedPrompt(civitaiMetadata.trainedWords, twContainer);
+      }
+    }
+
+    async function updateCivitAiInfo(file, hash = null){
+      if (enableCivitAiInfo.checked) {
+        try {
+          // Clear CivitAI-related fields at the start to ensure clean state
+          modelUrl.href = '#';
+          modelUrl.innerHTML = '';
+          resourceUrl.href = '#';
+          resourceUrl.innerHTML = '';
+          previewContainer.innerHTML = '';
+          civitaiDisplay.innerHTML = '';
+          civitaiMetadata = {};
+          basemodelMetadata = {};
+          vaeMetadata = {};
+          
+          const data = await getCivitAiData(file);
+          if(data?.hash) customMetadata.lora_hash = data.hash;
+          if(data?.hashType) customMetadata.lora_hash_type = data.hashType;
+          if(data?.autov2) customMetadata.autov2 = data.autov2;
+          if(data?.autov3) customMetadata.autov3 = data.autov3;
+          if (data?.data) {
+            modelUrl.href = data.modelUrl;
+            modelUrl.innerHTML = data.modelUrl;
+            resourceUrl.href = data.resourceUrl;
+            resourceUrl.innerHTML = data.resourceUrl;
+            formatAndColorizeJSON(data.data, civitaiDisplay);
+            
+            // Set preview (supports both images and videos)
+            if (data.data.images && data.data.images.length > 0) {
+              previewContainer.innerHTML = createPreviewElement(data.data.images[0].url);
+            }
+            
+            civitaiMetadata = data.data;
+            customMetadata.civiai_model_link = modelUrl.cloneNode(true).outerHTML;
+            customMetadata.civiai_resource_link = resourceUrl.cloneNode(true).outerHTML;
+          } else if (data?.autov3) {
+            // If CivitAI fetch was unsuccessful, try to load local HTML description
+            try {
+              const htmlPath = `html_description/${data.autov3}.html`;
+              const response = await fetch(htmlPath);
+              if (response.ok) {
+                const htmlContent = await response.text();
+                // Initialize civitaiMetadata if it doesn't exist
+                if (!civitaiMetadata) {
+                  civitaiMetadata = {};
+                }
+                // Only use local description if no remote description exists
+                if (!civitaiMetadata.description) {
+                  civitaiMetadata.description = htmlContent;
+                }
+              }
+            } catch (error) {
+              // Silently fail if local HTML file doesn't exist
+              console.log('Local HTML description not found:', error);
+            }
+          }
+          const baseModelHash = fileMetadata.ss_new_sd_model_hash || fileMetadata.ss_sd_model_hash;
+          if(baseModelHash){
+            const baseModelInfo = await getCivitAiData(null, baseModelHash);
+            if(baseModelInfo && baseModelInfo.data) basemodelMetadata = baseModelInfo.data;
+          }
+          const vaeHash = fileMetadata.ss_new_vae_hash || fileMetadata.ss_vae_hash;
+          if(vaeHash){
+            const vaeInfo = await getCivitAiData(null, vaeHash);
+            if(vaeInfo && vaeInfo.data) vaeMetadata = vaeInfo.data;
+          }
+        } catch (error) {
+          console.error('Error in updateCivitAiInfo:', error);
+          // Continue to ensure fields are still repopulated even if lookup fails
+        } finally {
+          // Always call setCustomMetadata and updateSummary to ensure fields are repopulated
+          // even if CivitAI lookup failed
+          setCustomMetadata();
+          updateSummary(fileMetadata, civitaiMetadata, customMetadata);
+        }
+      } else {
+        // Even if CivitAI info is disabled, ensure summary is updated
+        setCustomMetadata();
+        updateSummary(fileMetadata, civitaiMetadata, customMetadata);
+      }
+    }
+
+    const tagTools = {
+        aggregateAndSort: (originalObject) => {
+          return Object.fromEntries(
+              Object.entries(
+                  Object.values(originalObject).reduce((acc, subObject) => {
+                      for (const [key, value] of Object.entries(subObject)) {
+                          acc[key] = (acc[key] || 0) + value;
+                      }
+                      return acc;
+                  }, {})
+              ).sort(([, a], [, b]) => b - a));
+        },
+        sortSubproperties: (originalObject) => {
+            return Object.fromEntries(
+                Object.entries(originalObject).map(([key, subObject]) => [
+                    key,
+                    Object.fromEntries(
+                        Object.entries(subObject).sort(([, a], [, b]) => b - a)
+                    ),
+                ])
+            );
+        },
+        convertNumericKeysToString: (originalObject) => {
+            const convertedObject = {};
+            for (const [key, value] of Object.entries(originalObject)) {
+                if (typeof value === 'object' && value !== null && !Array.isArray(value)) {
+                    const nestedObject = {};
+                    for (const [subKey, subValue] of Object.entries(value)) {
+                        const newSubKey = !isNaN(subKey) ? `(${subKey})` : subKey;
+                        nestedObject[newSubKey] = subValue;
+                    }
+                    convertedObject[key] = nestedObject;
+                } else {
+                    convertedObject[key] = value;
+                }
+            }
+            return convertedObject;
+        },
+        filterTopN: (obj, n) => {
+            const topNEntries = Object.entries(obj).slice(0, n);
+            return Object.fromEntries(topNEntries);
+        },
+        filterByTag: (obj, regex) => {
+            const filteredObj = {};
+            const pattern = typeof regex === 'string' ? new RegExp(regex) : regex;
+            for (const key in obj) {
+                if (obj.hasOwnProperty(key)) 
+                    if (pattern.test(key) || (typeof obj[key] === 'string' && pattern.test(obj[key]))) 
+                        filteredObj[key] = obj[key];
+            }
+            return filteredObj;
+        },
+        removeTags: (obj, regex) => {
+            const pattern = typeof regex === 'string' ? new RegExp(regex) : regex;
+            Object.keys(obj).forEach(property => {
+                if (pattern.test(property)) delete obj[property];
+            });
+            return obj;
+        },
+        isValidRegex: (regexString) => {
+            try {
+                new RegExp(regexString);
+                return true; 
+            } catch (e) {
+                return false; 
+            }
+        },
+        applyFiltersToSubproperties: (obj, filterFunction, ...args) => {
+            const filteredObject = {};
+            for (const key in obj) {
+                if (obj.hasOwnProperty(key)) filteredObject[key] = filterFunction(obj[key], ...args);
+            }
+            return filteredObject;
+        },
+        listToRegex: (listString, exactMatch = false) => {
+            const valuesArray = listString.split(',').map(value => value.trim());
+            const escapedValues = valuesArray.map(value => value.replace(/[-\/\\^$*+?.()|[\]{}]/g, '\\$&')); // Escape special regex characters in each value
+            const pattern = exactMatch
+                ? `^(${escapedValues.join('|')})$`  // Exact match: ^value1$|^value2$|...
+                : `(${escapedValues.join('|')})`;   // Partial match: value1|value2|...
+            return new RegExp(pattern);
+        },
+        getSuggestedPrompt: (tags) => {
+          if(!tags) return;
+          const keys = Object.keys(tags);
+          const prompts = {};
+          if(typeof tags[keys[0]] !== 'object')
+            prompts.Prompt = Object.keys(tags).join(', ');
+          else 
+            for (let property in tags)
+              if (tags.hasOwnProperty(property))
+                prompts[property] = Object.keys(tags[property]).join(', ');
+          return prompts;
+        }
+    }
+
+    function updateTagFrequency(data, suggestedPrompt=false){
+      try {  
+        if((!enableTagFrequency.checked && !enableSuggestedPrompt.checked) || (!data?.['ss_tag_frequency'] && !customMetadata.tags)) return;
+        if(data?.['ss_tag_frequency']){
+          const tags = tagTools.convertNumericKeysToString(data['ss_tag_frequency']);
+          customMetadata.tags = tagTools.aggregateAndSort(tags);
+          customMetadata.tagsByFolder = tagTools.sortSubproperties(tags);
+        }
+        const filterMethod = !suggestedPrompt ? tagFrequencyFilterMethod : suggestedPromptFilterMethod;
+        const filter = !suggestedPrompt ? tagFrequencyFilter : suggestedPromptFilter;
+        const excludeFilterMethod = !suggestedPrompt ? tagExcludeFilterMethod : suggestedPromptExcludeFilterMethod;
+        const excludeFilter = !suggestedPrompt ? tagExcludeFilter : suggestedPromptExcludeFilter;
+        const filterVld = !suggestedPrompt ? tagFrequencyFilterVld : suggestedPromptFilterVld;
+        const excludeFilterVld = !suggestedPrompt ? tagExcludeFilterVld : suggestedPromptExcludeFilterVld;
+        const tagCount = !suggestedPrompt ? tagFrequencyCount : suggestedPromptCount;
+        const byFolder = !suggestedPrompt ? tagByFolder : suggestedPromptByFolder;
+        let filteredResult;
+        let includeRegex;
+        switch (filterMethod.value) {
+          case 'regex': includeRegex = filter.value; break;
+          case 'exact': includeRegex = tagTools.listToRegex(filter.value, true); break;
+          case 'partial': includeRegex = tagTools.listToRegex(filter.value); break;
+        }
+        let excludeRegex;
+        switch (excludeFilterMethod.value) {
+          case 'regex': excludeRegex = excludeFilter.value; break;
+          case 'exact': excludeRegex = tagTools.listToRegex(excludeFilter.value, true); break;
+          case 'partial': excludeRegex = tagTools.listToRegex(excludeFilter.value); break;
+        }
+        filterVld.innerHTML = !tagTools.isValidRegex(includeRegex) ? 'Invalid regex!' : '';
+        excludeFilterVld.innerHTML = !tagTools.isValidRegex(excludeRegex) ? 'Invalid regex!' : '';
+        if(!tagTools.isValidRegex(includeRegex)) includeRegex = '';
+        if(!tagTools.isValidRegex(excludeRegex)) excludeRegex = '';
+        if(byFolder.checked) {
+          filteredResult = JSON.parse(JSON.stringify(customMetadata.tagsByFolder));
+          if(includeRegex) filteredResult = tagTools.applyFiltersToSubproperties(filteredResult, tagTools.filterByTag, includeRegex);
+          if(excludeRegex) filteredResult = tagTools.applyFiltersToSubproperties(filteredResult, tagTools.removeTags, excludeRegex);
+          if(tagCount.value && parseInt(tagCount.value)>0) filteredResult = tagTools.applyFiltersToSubproperties(filteredResult, tagTools.filterTopN, tagCount.value);
+        }else{
+          filteredResult = JSON.parse(JSON.stringify(customMetadata.tags));
+          if(includeRegex) filteredResult = tagTools.filterByTag(filteredResult, includeRegex);
+          if(excludeRegex) filteredResult = tagTools.removeTags(filteredResult, excludeRegex);
+          if(tagCount.value && parseInt(tagCount.value)>0) filteredResult = tagTools.filterTopN(filteredResult, tagCount.value);
+        }
+        if(!suggestedPrompt) formatAndColorizeJSON(filteredResult, keywordDetails);
+        else {
+          let prompt = tagTools.getSuggestedPrompt(filteredResult);
+          if(!byFolder.checked) prompt = [prompt.Prompt];
+          renderSuggestedPrompt(prompt, suggestedPromptDetails);
+          customMetadata.suggested_prompt = prompt;
+          const spContainer = document.getElementById('dashboardSuggestedPrompt');
+          if(spContainer && customMetadata.suggested_prompt) renderSuggestedPrompt(customMetadata.suggested_prompt, spContainer);
+        }
+      } catch (error) { console.error(error); }
+    }
+
+    function renderSuggestedPrompt(prompt, targetElem) {
+        const addRow = (table, key, value) => {
+            const row = document.createElement('tr');
+            if (key !== null) {
+                const keyCell = document.createElement('td');
+                keyCell.textContent = key;
+                row.appendChild(keyCell);
+            }
+            const valueCell = document.createElement('td');
+            valueCell.appendChild(createCopyableTextElem(value));
+            row.appendChild(valueCell);
+            table.appendChild(row);
+        }
+        targetElem.innerHTML = '';
+        const table = document.createElement('table');
+        table.className = 'summary-table';
+        if (Array.isArray(prompt)) prompt.forEach(value => addRow(table, null, value));
+        else Object.entries(prompt).forEach(([key, value]) => addRow(table, key, value));
+        targetElem.appendChild(table);
+    }
+
+    //Toggle UI between dark and light modes
+    function toggleDarkMode(){
+      document.body.classList.toggle('dark-theme');
+    }
+
+    // Format a JSON object into colorized HTML
+    function colorizeJSON(json, removeSurroundingQuotes) {
+      const formattedJSON = JSON.stringify(json, null, 2);
+      const coloredJSON = formattedJSON && formattedJSON.replace(
+          /"(\\u[a-zA-Z0-9]{4}|\\[^u]|[^\\"])*"(\s*:)?|\b(true|false|null|"undefined")\b|-?\d+(?:\.\d*)?(?:[eE][+\-]?\d+)?/g,
+          function(match) {
+              let cls = 'number';
+              if (/^(null|"?undefined"?)$/.test(match)) 
+                cls = 'null';
+              else if (/^(true|false)$/.test(match)) 
+                cls = 'boolean';
+              else if (/^"/.test(match)) {
+                cls = /:$/.test(match) ? 'key' : 'string';
+                if (cls === 'string' && /^("https?:\/\/)/.test(match)) { // Check if the string is a url
+                    match = `<a target='_blank' href=${match}>${removeSurroundingQuotes ? match.replaceAll('"','') :match}</a>`; 
+                    cls = 'url'; 
+                }
+                else if (cls === 'string' && /<(lora|lyco):/.test(match)) { // HTML encode prompt values
+                    const tempElement = document.createElement('div');
+                    tempElement.textContent = match;
+                    match = tempElement.innerHTML;
+                }
+                else if (cls === 'string' && /\<[^\>]+\>/.test(match)) { // Check if the string contains HTML tags
+                    match = match.replace(/\\"/g, '"').replace(/\\n/g,''); // Replace escaped characters
+                    cls = 'html'; 
+                }
+              }
+              if(removeSurroundingQuotes) match = match.replace(/^"(.*)"$/, '$1');
+              return `<span class="${cls}">${match}</span>`;
+          }
+      );
+      return coloredJSON;
+    }
+
+    function formatAndColorizeJSON(json, targetElement) {
+        targetElement.innerHTML = colorizeJSON(json);
+    }
+
+    function replacePlaceholders(text, data=null, colorize=true, undefinedText=null) {
+      const replacedContent = text.replace(/{{([^}]+)}}/g, (match, placeholder) => {
+        placeholder = placeholder.replace(" ", "");
+        let remove = false;
+        if (placeholder.endsWith('?')) { 
+          remove = true;
+          placeholder = placeholder.slice(0, -1); 
+        }
+        const value = data !== null ? data[placeholder] : fetchMetadataValue(placeholder);
+        
+        // Special handling for civitai_description - render as raw HTML
+        if (placeholder === 'custom.civitai_description' && value && typeof value === 'string') {
+          return value; // Return raw HTML without escaping
+        }
+        
+        // Special handling for preview - render as raw HTML (for video/image tags)
+        if (placeholder === 'custom.preview' && value && typeof value === 'string') {
+          console.log('Preview value:', value.substring(0, 100)); // Log first 100 chars
+          return value; // Return raw HTML without escaping
+        }
+        
+        if (typeof value === 'object') return (colorize?`<pre>${colorizeJSON(value)}</pre>`:value);
+        else if(value !== undefined && value !== "undefined") return colorize ? colorizeJSON(value, true) : value;
+        else if(remove) return '';
+        else if(undefinedText) return undefinedText;
+        else '<span class="null">undefined<span>';
+      });
+      return replacedContent;
+    }
+
+    function showTooltip(message, event, timeout = 1500) {
+        const tooltip = document.createElement('div');
+        tooltip.className = 'tooltip';
+        tooltip.textContent = message;
+        tooltip.style.left = `${event.pageX - 35}px`;
+        tooltip.style.top = `${event.pageY - 30}px`;
+        document.body.appendChild(tooltip);
+        setTimeout(() => { tooltip.remove(); }, timeout);
+    }
+
+    function createCopyableTextElem(string) {
+      const elem = document.createElement('span');
+      elem.textContent = string;
+      elem.className = 'copyable-item';
+      elem.addEventListener('click', function(event) {
+          navigator.clipboard.writeText(string).then(() => {
+              showTooltip('Copied!', event); 
+          }).catch(err => {
+              console.error('Failed to copy text: ', err);
+          });
+      });
+      return elem;
+    }
+
+    function renderSummary(summaryJson){
+      //Render JSON
+      formatAndColorizeJSON(summaryJson, summary); //Render JSON Summary
+      //Render Table 
+      const rows = Object.entries(summaryJson).map(([key, value]) => {
+        const dataType = value === null || value === undefined || value === "undefined" ? "null" : typeof value;
+        const formattedValue = dataType === 'object' ? `<pre>${colorizeJSON(value)}</pre>` : colorizeJSON(value, true);
+        return `<tr><td>${key}</td><td>${formattedValue}</td></tr>`;
+      });
+      summaryTable.innerHTML = `<table>${rows.join('')}</table>`;
+      //Render Grid
+      const grid = Object.entries(summaryJson).map(([key, value]) => {
+        return replacePlaceholders(summaryGridTemplate.innerHTML, { key, value });
+      }).join('');
+      summaryGrid.innerHTML = `<div class="summary-grid">${grid}</div>`
+      //Render Custom
+      summaryCustom.innerHTML = replacePlaceholders(customTemplate.value, null, true, "<span class='null'>-</span>");
+    }
+
+    function addListItem(listId, itemTemplateId, data=null) {
+      const template = document.getElementById(itemTemplateId).innerHTML;
+      const html = data===null ? template.replace(/\{\{.*?\}\}/g, '') : replacePlaceholders(template, data, false);
+      document.getElementById(listId).insertAdjacentHTML('beforeend', html);
+    }
+
+    function removeListItem(button) {
+      let currentElement = button;
+      while (currentElement) {
+          if (currentElement.classList.contains('list-item')) 
+              currentElement.remove();
+          currentElement = currentElement.parentNode;
+      }
+    }
+
+
+    //#endregion UI Rendering
+    //#region UI Actions
+    function copyToClipboard(elementId, event) {
+      const textToCopy = document.getElementById(elementId);
+      const textarea = document.createElement('textarea');
+      textarea.value = textToCopy.textContent;
+      document.body.appendChild(textarea);
+      textarea.select();
+      document.execCommand('copy');
+      document.body.removeChild(textarea);
+      showTooltip('Copied!', event);
+    }
+
+    async function saveMetadataFromEditor() {
+      editorNotificationPanel.innerHTML = '';
+      
+      try {
+        // Validate JSON first
+        const newMetadata = JSON.parse(metadataEditor.value);
+        
+        // Check if we're in server mode and have a server file
+        if (safetensorsFile?.isServerFile) {
+          // Debug: log the path being used
+          console.log('Saving metadata to:', safetensorsFile.relative_path);
+          
+          // Save to server - the backend will handle proper escaping
+          const response = await fetch(`/api/metadata/${safetensorsFile.relative_path}`, {
+            method: 'PUT',
+            headers: {
+              'Content-Type': 'application/json',
+            },
+            body: JSON.stringify({ metadata: newMetadata })
+          });
+          
+          if (!response.ok) {
+            const errorData = await response.json();
+            throw new Error(errorData.error || `Server error: ${response.statusText}`);
+          }
+          
+          // Update local metadata with the response from server
+          const result = await response.json();
+          fileMetadata = result.metadata;
+          updateMetadata(fileMetadata);
+          
+          editorNotificationPanel.innerHTML = 'Metadata saved successfully!';
+          editorNotificationPanel.style.color = 'var(--string)';
+        } else {
+          // For local files, just update the display
+          fileMetadata = newMetadata;
+          updateMetadata(fileMetadata);
+          
+          editorNotificationPanel.innerHTML = 'Metadata updated! (Note: Changes are not saved to file)';
+          editorNotificationPanel.style.color = 'var(--number)';
+        }
+        
+      } catch (error) {
+        if (error instanceof SyntaxError) {
+          editorNotificationPanel.innerHTML = 'Invalid JSON: ' + error.message;
+        } else {
+          editorNotificationPanel.innerHTML = 'Error: ' + error.message;
+        }
+        editorNotificationPanel.style.color = 'var(--error)';
+      }
+    }
+    
+    // Filter functions for server files
+    function filterFiles() {
+      const searchTerm = fileSearchInput.value.toLowerCase().trim();
+      
+      if (searchTerm === '') {
+        filteredFiles = serverFiles;
+      } else {
+        filteredFiles = serverFiles.filter(file => 
+          file.name.toLowerCase().includes(searchTerm) ||
+          file.relative_path.toLowerCase().includes(searchTerm)
+        );
+      }
+      
+      renderFilesList();
+      updateSearchStats();
+    }
+    
+    function clearSearch() {
+      fileSearchInput.value = '';
+      filteredFiles = serverFiles;
+      renderFilesList();
+      updateSearchStats();
+      fileSearchInput.focus();
+    }
+    
+    function updateSearchStats() {
+      const searchTerm = fileSearchInput.value.trim();
+      if (searchTerm === '') {
+        fileSearchStats.textContent = `${serverFiles.length} files total`;
+        clearSearchBtn.style.display = 'none';
+      } else {
+        fileSearchStats.textContent = `${filteredFiles.length} of ${serverFiles.length} files match "${searchTerm}"`;
+        clearSearchBtn.style.display = 'inline-block';
+      }
+    }
+    
+    //#endregion UI Events
+    //#region Lora/Safetensors Utilities
+    function setCustomMetadata(){
+      try {
+          const objArray = JSON.parse(customFields.value);
+          if (Array.isArray(objArray) && objArray.length > 0) {
+              const evaluatedObj = objArray.reduce((acc, obj, index) => {
+                  if (typeof obj === 'object' && 'label' in obj && 'calc' in obj && typeof obj.calc === 'string') {
+                      try{
+                        // Add timeout protection for eval operations
+                        const startTime = Date.now();
+                        acc[obj.label] = eval(obj.calc);
+                        const evalTime = Date.now() - startTime;
+                        if (evalTime > 1000) {
+                          console.warn(`Custom field "${obj.label}" took ${evalTime}ms to evaluate`);
+                        }
+                      }
+                      catch(e) {
+                        console.warn(`Error evaluating expression for custom field "${obj.label}".`, obj, e);
+                        // Don't show error in notification panel for server mode to avoid spam
+                        if(!isServerMode || obj.showError){
+                          notificationPanel.innerHTML += `Error evaluating expression for custom field "${obj.label}".<br>`;
+                        }
+                        acc[obj.label] = undefined; // Set to undefined instead of leaving blank
+                      }
+                      customMetadata[obj.label] = acc[obj.label];
+                  } else {
+                      console.error('Invalid object format or missing fields:', obj);
+                  }
+                  return acc;
+              }, {});
+              return evaluatedObj;
+          } else {
+              console.log('No custom fields defined or empty array.');
+              return {};
+          }
+      } catch (error) {
+          console.error('Error evaluating expressions:', error.message);
+          notificationPanel.innerHTML += `Error processing custom fields: ${error.message}<br>`;
+          return null;
+      }
+    }
+
+    function fetchMetadataValues(fields) {
+      const fieldList = fields.split(',').map(value => value.trim());
+      return Object.fromEntries( fieldList.map(item => [item, fetchMetadataValue(item)]) );
+    }
+
+    function fetchMetadataValue(field) {
+      if(field.startsWith('civitai.') && civitaiMetadata && field.substring(8) in civitaiMetadata)
+        return civitaiMetadata[field.substring(8)];
+      else if(field.startsWith('custom.') && customMetadata && field.substring(7) in customMetadata)
+        return customMetadata[field.substring(7)];
+      else if(field in fileMetadata)
+        return fileMetadata[field];
+      else if(showUndefinedSummaryValues.checked)
+        return "undefined";
+      else 
+        return undefined;
+    }
+
+    async function getCivitAiData(file, hash = null) {
+      let baseApiUrl = 'https://civitai.com/api/v1/model-versions/by-hash/';
+      let modelApiUrl = `https://civitai.com/api/v1/models/`;
+      const baseModelUrl = 'https://civitai.com/models/';
+      const versionParam = '?modelVersionId=';
+      let finalHash = hash;
+      let hashType;
+      let autov2;
+      let autov3;
+      
+      // Only show loading if not already showing (for server file downloads)
+      if (loading.style.display !== 'block') {
+        showLoading('Processing...');
+      } else {
+        updateLoading('Processing...', 30);
+      }
+      if(file){
+        try{
+          // Check if this is a server file that wasn't fully downloaded
+          if (file.isServerFile) {
+            updateLoading('Using server-provided hashes...', 60);
+            // Use hashes provided by the server
+            if (file.serverHashes) {
+              autov2 = file.serverHashes.AutoV2;
+              autov3 = file.serverHashes.AutoV3;
+              notificationPanel.innerHTML += 'Using server-calculated hashes for CivitAI lookup. ';
+            } else {
+              notificationPanel.innerHTML += 'No hashes available for server-loaded file. ';
+            }
+          } else {
+            const TWO_GB = 2 * 1024 * 1024 * 1024;
+            updateLoading('Calculating AutoV2 hash...', 35);
+            if (file.size > TWO_GB) {
+              
+              autov2 = await calculateHashInChunks(file);
+              autov2 = autov2.substring(0,10);
+            }
+            else {
+              autov2 = await calculateFileHash(file);
+              autov2 = autov2.substring(0,10);
+              updateLoading('Calculating AutoV3 hash...', 60);
+              autov3 = await calculateAutoV3Hash(file);
+              autov3 = autov3.substring(0,12);
+            }
+          }
+        } catch(error){
+          if (error.message === 'Unable to read the file.') 
+            notificationPanel.innerHTML = (Object.keys(fileMetadata).length ? 'Metadata was found, but t':'T' ) + 'here was a problem calculating the hash. The file size may be too large.';
+        }
+      }
+      updateLoading('CivitAI lookup...', 85);
+      const fetchWithHash = async (url) => {
+        try {
+          const response = await fetch(url);
+          if (!response.ok) return null;
+          return response.json();
+        } catch (error) {
+          if (error instanceof TypeError) notificationPanel.innerHTML = "CivitAI lookup failed, possibly due to a CORS restriction or network error...";
+          else console.log('There was a problem:', error);
+        }
+      };
+
+      const fetchWithFallback = async () => {
+        let data = hash ? await fetchWithHash(baseApiUrl + hash) : null;
+        if (!data && autov2) {
+          data = await fetchWithHash(baseApiUrl + autov2);
+          if(data){
+            finalHash = autov2;
+            hashType = 'AutoV2';
+          }
+        }
+        if (!data && autov3) {
+          data = await fetchWithHash(baseApiUrl + autov3);
+          if(data){
+            finalHash = autov3;
+            hashType = 'AutoV3';
+          }
+        }
+        if(data) data.model = await fetchWithHash(modelApiUrl + data.modelId);
+        return data;
+      };
+
+      return fetchWithFallback()
+        .then(data => {
+          if (data) return { data:data, hash:finalHash, hashType:hashType, autov2:autov2, autov3:autov3, modelUrl:baseModelUrl + data.modelId + versionParam + data.id, resourceUrl:baseApiUrl + finalHash };
+          return { hash:finalHash, hashType:hashType, autov2:autov2, autov3:autov3 };
+        })
+        .catch(error => {
+          console.error('There was a problem:', error);
+        })
+        .finally(()=>{hideLoading();});
+    }
+    //#endregion Lora/Safetensors Utilities
+    //#region Encryption Utilities
+    //Calculate SHA-256 hash of the entire file (AutoV2 hash)
+    function calculateFileHash(file) {
+      return new Promise((resolve, reject) => {
+        const reader = new FileReader();
+        reader.onload = async () => {
+          const buffer = reader.result;
+          try {
+            const hashBuffer = await crypto.subtle.digest('SHA-256', buffer);
+            const hashArray = Array.from(new Uint8Array(hashBuffer));
+            const hashHex = hashArray.map(byte => ('00' + byte.toString(16)).slice(-2)).join('');
+            resolve(hashHex);
+          } catch (err) {
+            reject(err);
+          }
+        };
+        reader.onerror = () => { reject(new Error('Unable to read the file.')); };
+        reader.readAsArrayBuffer(file);
+      });
+    }
+
+    //Calculate SHA-256 hash of a file, without metadata section (AutoV3 hash)
+    function calculateAutoV3Hash(file) {
+        return new Promise(async (resolve, reject) => {
+            try {
+                const reader = new FileReader();
+                reader.onload = function (event) {
+                    try {
+                        const fileBuffer = reader.result;
+                        const dataView = new DataView(fileBuffer);
+                        const n = dataView.getUint32(0, true); // Read the first 8 bytes as an integer in little-endian format                     
+                        const offset = n + 8; // Calculate the offset
+                        const fileBytesToHash = new Uint8Array(fileBuffer, offset); // Extract data from  file starting at calculated offset       
+                        crypto.subtle.digest('SHA-256', fileBytesToHash) // Calculate the SHA-256 hash of the extracted data
+                            .then(hashBuffer => {
+                                const hashArray = Array.from(new Uint8Array(hashBuffer));
+                                const hashHex = hashArray.map(byte => ('00' + byte.toString(16)).slice(-2)).join('');
+                                resolve(hashHex);
+                            })
+                            .catch(err => reject(err));
+                    } catch (error) {
+                        console.error('Error processing file:', error);
+                        reject(error);
+                    }
+                };
+                reader.onerror = () => reject(new Error('Unable to read the file.'));
+                reader.readAsArrayBuffer(file);
+            } catch (error) {
+                reject(error);
+            }
+        });
+    }
+
+    async function calculateHashInChunks(file) {
+        const chunkSize = 16 * 1024 * 1024;  // 16 MB chunk size
+        const totalChunks = Math.ceil(file.size / chunkSize);
+        updateProgress(0);
+        const sha256 = await hashwasm.createSHA256();
+        let chunksProcessed = 0;
+        // Read and process each chunk
+        for (let i = 0; i < totalChunks; i++) {
+            const chunk = file.slice(i * chunkSize, (i + 1) * chunkSize);
+            const chunkArrayBuffer = await chunk.arrayBuffer();
+            // Update the hash with the current chunk data
+            sha256.update(new Uint8Array(chunkArrayBuffer));
+            // Update and display the progress
+            chunksProcessed++;
+            const progress = Math.round((chunksProcessed / totalChunks) * 100);
+            updateProgress(progress);
+        }
+        // Finalize and get the hash as a hex string
+        const finalHashHex = sha256.digest('hex');
+        return finalHashHex;  // Return the final hash as a hex string
+    }
+    //#endregion Encryption Utilities
+    
+    //#region Modal Functions
+    function openEditModal() {
+      const modal = document.getElementById('editModal');
+      const textarea = document.getElementById('editMetadataTextarea');
+      
+      // Get current metadata and populate the textarea with clean JSON
+      if (fileMetadata && Object.keys(fileMetadata).length > 0) {
+        const cleanMetadata = cleanMetadataForDisplay(fileMetadata);
+        textarea.value = JSON.stringify(cleanMetadata, null, 2);
+      } else {
+        textarea.value = '{}';
+      }
+      
+      modal.style.display = 'block';
+      textarea.focus();
+    }
+    
+    function closeEditModal() {
+      const modal = document.getElementById('editModal');
+      modal.style.display = 'none';
+    }
+    
+    async function saveMetadata() {
+      const textarea = document.getElementById('editMetadataTextarea');
+      const modal = document.getElementById('editModal');
+      
+      try {
+        // Validate JSON first
+        const newMetadata = JSON.parse(textarea.value);
+        
+        // Check if we're in server mode and have a server file
+        if (safetensorsFile?.isServerFile) {
+          // Debug: log the path being used
+          console.log('Saving metadata to:', safetensorsFile.relative_path);
+          
+          // Save to server - the backend will handle proper escaping
+          const response = await fetch(`/api/metadata/${safetensorsFile.relative_path}`, {
+            method: 'PUT',
+            headers: {
+              'Content-Type': 'application/json',
+            },
+            body: JSON.stringify({ metadata: newMetadata })
+          });
+          
+          if (!response.ok) {
+            const errorData = await response.json();
+            throw new Error(errorData.error || `Server error: ${response.statusText}`);
+          }
+          
+          // Update local metadata with the response from server
+          const result = await response.json();
+          fileMetadata = result.metadata;
+          updateMetadata(fileMetadata);
+          updateMetadataEditor(fileMetadata);
+          
+          closeEditModal();
+          showTooltip('Metadata saved successfully!', null, 2000);
+        } else {
+          // For local files, update the metadata display
+          fileMetadata = newMetadata;
+          updateMetadata(fileMetadata);
+          updateMetadataEditor(fileMetadata);
+          
+          closeEditModal();
+          showTooltip('Metadata updated! (Note: Changes are not saved to file)', null, 2000);
+        }
+        
+      } catch (error) {
+        if (error instanceof SyntaxError) {
+          alert('Invalid JSON: ' + error.message);
+        } else {
+          alert('Error: ' + error.message);
+        }
+      }
+    }
+    
+    // Close modal when clicking outside of it
+    window.onclick = function(event) {
+      const modal = document.getElementById('editModal');
+      if (event.target === modal) {
+        closeEditModal();
+      }
+    }
+    
+    // Close modal with Escape key
+    document.addEventListener('keydown', function(event) {
+      if (event.key === 'Escape') {
+        const modal = document.getElementById('editModal');
+        if (modal.style.display === 'block') {
+          closeEditModal();
+        }
+      }
+    });
+    //#endregion Modal Functions
+  </script>
+</body>
+</html>